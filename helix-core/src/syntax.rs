--- conflicted
+++ resolved
@@ -76,13 +76,10 @@
 
     #[serde(skip)]
     pub(crate) indent_query: OnceCell<Option<IndentQuery>>,
-<<<<<<< HEAD
+    #[serde(skip)]
+    pub(crate) textobject_query: OnceCell<Option<TextObjectQuery>>,
     #[serde(skip_serializing_if = "Option::is_none")]
     pub debugger: Option<DebugAdapterConfig>,
-=======
-    #[serde(skip)]
-    pub(crate) textobject_query: OnceCell<Option<TextObjectQuery>>,
->>>>>>> f979bdc4
 }
 
 #[derive(Debug, Serialize, Deserialize)]
