--- conflicted
+++ resolved
@@ -303,14 +303,6 @@
         self.sticky.as_ref()
     }
 
-<<<<<<< HEAD
-    pub(crate) fn get_with_map(
-        &mut self,
-        keymaps: &HashMap<Mode, KeyTrie>,
-        mode: Mode,
-        key: KeyEvent,
-    ) -> KeymapResult {
-=======
     pub fn contains_key(&self, mode: Mode, key: KeyEvent) -> bool {
         let keymaps = &*self.map();
         let keymap = &keymaps[&mode];
@@ -320,11 +312,12 @@
             .is_some_and(|node| node.contains_key(&key))
     }
 
-    /// Lookup `key` in the keymap to try and find a command to execute. Escape
-    /// key cancels pending keystrokes. If there are no pending keystrokes but a
-    /// sticky node is in use, it will be cleared.
-    pub fn get(&mut self, mode: Mode, key: KeyEvent) -> KeymapResult {
->>>>>>> 7e13213e
+    pub(crate) fn get_with_map(
+        &mut self,
+        keymaps: &HashMap<Mode, KeyTrie>,
+        mode: Mode,
+        key: KeyEvent,
+    ) -> KeymapResult {
         // TODO: remove the sticky part and look up manually
         // let keymaps = &*self.map();
         let keymap = &keymaps[&mode];
