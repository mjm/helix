pub(crate) mod dap;
pub(crate) mod engine;
pub(crate) mod lsp;
pub(crate) mod typed;

pub use dap::*;
use helix_vcs::Hunk;
pub use lsp::*;
<<<<<<< HEAD

pub use engine::ScriptingEngine;
use tokio::sync::oneshot;
=======
>>>>>>> dbfa2a63
use tui::widgets::Row;
pub use typed::*;

use helix_core::{
    char_idx_at_visual_offset, comment,
    doc_formatter::TextFormat,
    encoding, find_first_non_whitespace_char, find_workspace, graphemes,
    history::UndoKind,
    increment, indent,
    indent::IndentStyle,
    line_ending::{get_line_ending_of_str, line_end_char_index, str_is_line_ending},
    match_brackets,
    movement::{self, move_vertically_visual, Direction},
    object, pos_at_coords,
    regex::{self, Regex, RegexBuilder},
    search::{self, CharMatcher},
    selection, shellwords, surround,
    syntax::LanguageServerFeature,
    text_annotations::TextAnnotations,
    textobject,
    tree_sitter::Node,
    unicode::width::UnicodeWidthChar,
    visual_offset_from_block, Deletion, LineEnding, Position, Range, Rope, RopeGraphemes,
    RopeReader, RopeSlice, Selection, SmallVec, Tendril, Transaction,
};
use helix_view::{
    document::{FormatterError, Mode, SCRATCH_BUFFER_NAME},
    editor::Action,
    info::Info,
    input::KeyEvent,
    keyboard::KeyCode,
    tree,
    view::View,
    Document, DocumentId, Editor, ViewId,
};

use anyhow::{anyhow, bail, ensure, Context as _};
use insert::*;
use movement::Movement;

use crate::{
    args,
    compositor::{self, Component, Compositor},
    filter_picker_entry,
    job::Callback,
    keymap::ReverseKeymap,
    ui::{self, overlay::overlaid, Picker, Popup, Prompt, PromptEvent},
};

use crate::job::{self, Jobs};
use std::{collections::HashMap, fmt, future::Future};
use std::{collections::HashSet, num::NonZeroUsize};

use std::{
    borrow::Cow,
    path::{Path, PathBuf},
};

use once_cell::sync::Lazy;
use serde::de::{self, Deserialize, Deserializer};

use grep_regex::RegexMatcherBuilder;
use grep_searcher::{sinks, BinaryDetection, SearcherBuilder};
use ignore::{DirEntry, WalkBuilder, WalkState};

pub type OnKeyCallback = Box<dyn FnOnce(&mut Context, KeyEvent)>;

#[repr(C)]
pub struct Context<'a> {
    pub register: Option<char>,
    pub count: Option<NonZeroUsize>,
    pub editor: &'a mut Editor,

    pub callback: Vec<crate::compositor::Callback>,
    pub on_next_key_callback: Option<OnKeyCallback>,
    pub jobs: &'a mut Jobs,
}

impl<'a> Context<'a> {
    /// Push a new component onto the compositor.
    pub fn push_layer(&mut self, component: Box<dyn Component>) {
        self.callback
            .push(Box::new(|compositor: &mut Compositor, _| {
                compositor.push(component)
            }));
    }

    /// Call `replace_or_push` on the Compositor
    pub fn replace_or_push_layer<T: Component>(&mut self, id: &'static str, component: T) {
        self.callback
            .push(Box::new(move |compositor: &mut Compositor, _| {
                compositor.replace_or_push(id, component);
            }));
    }

    #[inline]
    pub fn on_next_key(
        &mut self,
        on_next_key_callback: impl FnOnce(&mut Context, KeyEvent) + 'static,
    ) {
        self.on_next_key_callback = Some(Box::new(on_next_key_callback));
    }

    #[inline]
    pub fn callback<T, F>(
        &mut self,
        call: impl Future<Output = helix_lsp::Result<serde_json::Value>> + 'static + Send,
        callback: F,
    ) where
        T: for<'de> serde::Deserialize<'de> + Send + 'static,
        F: FnOnce(&mut Editor, &mut Compositor, T) + Send + 'static,
    {
        self.jobs.callback(make_job_callback(call, callback));
    }

    /// Returns 1 if no explicit count was provided
    #[inline]
    pub fn count(&self) -> usize {
        self.count.map_or(1, |v| v.get())
    }
}

#[inline]
fn make_job_callback<T, F>(
    call: impl Future<Output = helix_lsp::Result<serde_json::Value>> + 'static + Send,
    callback: F,
) -> std::pin::Pin<Box<impl Future<Output = Result<Callback, anyhow::Error>>>>
where
    T: for<'de> serde::Deserialize<'de> + Send + 'static,
    F: FnOnce(&mut Editor, &mut Compositor, T) + Send + 'static,
{
    Box::pin(async move {
        let json = call.await?;
        let response = serde_json::from_value(json)?;
        let call: job::Callback = Callback::EditorCompositor(Box::new(
            move |editor: &mut Editor, compositor: &mut Compositor| {
                callback(editor, compositor, response)
            },
        ));
        Ok(call)
    })
}

use helix_view::{align_view, Align};

/// A MappableCommand is either a static command like "jump_view_up" or a Typable command like
/// :format. It causes a side-effect on the state (usually by creating and applying a transaction).
/// Both of these types of commands can be mapped with keybindings in the config.toml.
#[derive(Clone)]
pub enum MappableCommand {
    Typable {
        name: String,
        args: Vec<String>,
        doc: String,
    },
    Static {
        name: &'static str,
        fun: fn(cx: &mut Context),
        doc: &'static str,
    },
}

macro_rules! static_commands {
    ( $($name:ident, $doc:literal,)* ) => {
        $(
            #[allow(non_upper_case_globals)]
            pub const $name: Self = Self::Static {
                name: stringify!($name),
                fun: $name,
                doc: $doc
            };
        )*

        pub const STATIC_COMMAND_LIST: &'static [Self] = &[
            $( Self::$name, )*
        ];
    }
}

impl MappableCommand {
    pub fn execute(&self, cx: &mut Context) {
        log::info!("Running command");

        match &self {
            Self::Typable { name, args, doc: _ } => {
                let args: Vec<Cow<str>> = args.iter().map(Cow::from).collect();
                // TODO: Swap the order to allow overriding the existing commands?
                if let Some(command) = typed::TYPABLE_COMMAND_MAP.get(name.as_str()) {
                    let mut cx = compositor::Context {
                        editor: cx.editor,
                        jobs: cx.jobs,
                        scroll: None,
                    };
                    if let Err(e) = (command.fun)(&mut cx, &args[..], PromptEvent::Validate) {
                        cx.editor.set_error(format!("{}", e));
                    }
                } else {
                    ScriptingEngine::call_function_if_global_exists(cx, name, args);
                }
            }
            Self::Static { fun, .. } => (fun)(cx),
        }
    }

    pub fn name(&self) -> &str {
        match &self {
            Self::Typable { name, .. } => name,
            Self::Static { name, .. } => name,
        }
    }

    pub fn doc(&self) -> &str {
        match &self {
            Self::Typable { doc, .. } => doc,
            Self::Static { doc, .. } => doc,
        }
    }

    #[rustfmt::skip]
    static_commands!(
        no_op, "Do nothing",
        move_char_left, "Move left",
        move_char_right, "Move right",
        move_line_up, "Move up",
        move_line_down, "Move down",
        move_visual_line_up, "Move up",
        move_visual_line_down, "Move down",
        extend_char_left, "Extend left",
        extend_char_right, "Extend right",
        extend_line_up, "Extend up",
        extend_line_down, "Extend down",
        extend_visual_line_up, "Extend up",
        extend_visual_line_down, "Extend down",
        copy_selection_on_next_line, "Copy selection on next line",
        copy_selection_on_prev_line, "Copy selection on previous line",
        move_next_word_start, "Move to start of next word",
        move_prev_word_start, "Move to start of previous word",
        move_next_word_end, "Move to end of next word",
        move_prev_word_end, "Move to end of previous word",
        move_next_long_word_start, "Move to start of next long word",
        move_prev_long_word_start, "Move to start of previous long word",
        move_next_long_word_end, "Move to end of next long word",
        move_prev_long_word_end, "Move to end of previous long word",
        move_parent_node_end, "Move to end of the parent node",
        move_parent_node_start, "Move to beginning of the parent node",
        extend_next_word_start, "Extend to start of next word",
        extend_prev_word_start, "Extend to start of previous word",
        extend_next_word_end, "Extend to end of next word",
        extend_prev_word_end, "Extend to end of previous word",
        extend_next_long_word_start, "Extend to start of next long word",
        extend_prev_long_word_start, "Extend to start of previous long word",
        extend_next_long_word_end, "Extend to end of next long word",
        extend_prev_long_word_end, "Extend to end of prev long word",
        extend_parent_node_end, "Extend to end of the parent node",
        extend_parent_node_start, "Extend to beginning of the parent node",
        find_till_char, "Move till next occurrence of char",
        find_next_char, "Move to next occurrence of char",
        extend_till_char, "Extend till next occurrence of char",
        extend_next_char, "Extend to next occurrence of char",
        till_prev_char, "Move till previous occurrence of char",
        find_prev_char, "Move to previous occurrence of char",
        extend_till_prev_char, "Extend till previous occurrence of char",
        extend_prev_char, "Extend to previous occurrence of char",
        repeat_last_motion, "Repeat last motion",
        replace, "Replace with new char",
        switch_case, "Switch (toggle) case",
        switch_to_uppercase, "Switch to uppercase",
        switch_to_lowercase, "Switch to lowercase",
        page_up, "Move page up",
        page_down, "Move page down",
        half_page_up, "Move half page up",
        half_page_down, "Move half page down",
        select_all, "Select whole document",
        select_regex, "Select all regex matches inside selections",
        split_selection, "Split selections on regex matches",
        split_selection_on_newline, "Split selection on newlines",
        merge_selections, "Merge selections",
        merge_consecutive_selections, "Merge consecutive selections",
        search, "Search for regex pattern",
        rsearch, "Reverse search for regex pattern",
        search_next, "Select next search match",
        search_prev, "Select previous search match",
        extend_search_next, "Add next search match to selection",
        extend_search_prev, "Add previous search match to selection",
        search_selection, "Use current selection as search pattern",
        make_search_word_bounded, "Modify current search to make it word bounded",
        global_search, "Global search in workspace folder",
        extend_line, "Select current line, if already selected, extend to another line based on the anchor",
        extend_line_below, "Select current line, if already selected, extend to next line",
        extend_line_above, "Select current line, if already selected, extend to previous line",
        extend_to_line_bounds, "Extend selection to line bounds",
        shrink_to_line_bounds, "Shrink selection to line bounds",
        delete_selection, "Delete selection",
        delete_selection_noyank, "Delete selection without yanking",
        change_selection, "Change selection",
        change_selection_noyank, "Change selection without yanking",
        collapse_selection, "Collapse selection into single cursor",
        flip_selections, "Flip selection cursor and anchor",
        ensure_selections_forward, "Ensure all selections face forward",
        insert_mode, "Insert before selection",
        append_mode, "Append after selection",
        command_mode, "Enter command mode",
        file_picker, "Open file picker",
        file_picker_in_current_buffer_directory, "Open file picker at current buffers's directory",
        file_picker_in_current_directory, "Open file picker at current working directory",
        code_action, "Perform code action",
        buffer_picker, "Open buffer picker",
        jumplist_picker, "Open jumplist picker",
        symbol_picker, "Open symbol picker",
        select_references_to_symbol_under_cursor, "Select symbol references",
        workspace_symbol_picker, "Open workspace symbol picker",
        diagnostics_picker, "Open diagnostic picker",
        workspace_diagnostics_picker, "Open workspace diagnostic picker",
        last_picker, "Open last picker",
        insert_at_line_start, "Insert at start of line",
        insert_at_line_end, "Insert at end of line",
        open_below, "Open new line below selection",
        open_above, "Open new line above selection",
        normal_mode, "Enter normal mode",
        select_mode, "Enter selection extend mode",
        exit_select_mode, "Exit selection mode",
        goto_definition, "Goto definition",
        goto_declaration, "Goto declaration",
        add_newline_above, "Add newline above",
        add_newline_below, "Add newline below",
        goto_type_definition, "Goto type definition",
        goto_implementation, "Goto implementation",
        goto_file_start, "Goto line number <n> else file start",
        goto_file_end, "Goto file end",
        goto_file, "Goto files in selection",
        goto_file_hsplit, "Goto files in selection (hsplit)",
        goto_file_vsplit, "Goto files in selection (vsplit)",
        goto_reference, "Goto references",
        goto_window_top, "Goto window top",
        goto_window_center, "Goto window center",
        goto_window_bottom, "Goto window bottom",
        goto_last_accessed_file, "Goto last accessed file",
        goto_last_modified_file, "Goto last modified file",
        goto_last_modification, "Goto last modification",
        goto_line, "Goto line",
        goto_last_line, "Goto last line",
        goto_first_diag, "Goto first diagnostic",
        goto_last_diag, "Goto last diagnostic",
        goto_next_diag, "Goto next diagnostic",
        goto_prev_diag, "Goto previous diagnostic",
        goto_next_change, "Goto next change",
        goto_prev_change, "Goto previous change",
        goto_first_change, "Goto first change",
        goto_last_change, "Goto last change",
        goto_line_start, "Goto line start",
        goto_line_end, "Goto line end",
        goto_next_buffer, "Goto next buffer",
        goto_previous_buffer, "Goto previous buffer",
        goto_line_end_newline, "Goto newline at line end",
        goto_first_nonwhitespace, "Goto first non-blank in line",
        trim_selections, "Trim whitespace from selections",
        extend_to_line_start, "Extend to line start",
        extend_to_first_nonwhitespace, "Extend to first non-blank in line",
        extend_to_line_end, "Extend to line end",
        extend_to_line_end_newline, "Extend to line end",
        signature_help, "Show signature help",
        smart_tab, "Insert tab if all cursors have all whitespace to their left; otherwise, run a separate command.",
        insert_tab, "Insert tab char",
        insert_newline, "Insert newline char",
        delete_char_backward, "Delete previous char",
        delete_char_forward, "Delete next char",
        delete_word_backward, "Delete previous word",
        delete_word_forward, "Delete next word",
        kill_to_line_start, "Delete till start of line",
        kill_to_line_end, "Delete till end of line",
        undo, "Undo change",
        redo, "Redo change",
        earlier, "Move backward in history",
        later, "Move forward in history",
        commit_undo_checkpoint, "Commit changes to new checkpoint",
        yank, "Yank selection",
        yank_to_clipboard, "Yank selections to clipboard",
        yank_to_primary_clipboard, "Yank selections to primary clipboard",
        yank_joined, "Join and yank selections",
        yank_joined_to_clipboard, "Join and yank selections to clipboard",
        yank_main_selection_to_clipboard, "Yank main selection to clipboard",
        yank_joined_to_primary_clipboard, "Join and yank selections to primary clipboard",
        yank_main_selection_to_primary_clipboard, "Yank main selection to primary clipboard",
        replace_with_yanked, "Replace with yanked text",
        replace_selections_with_clipboard, "Replace selections by clipboard content",
        replace_selections_with_primary_clipboard, "Replace selections by primary clipboard",
        paste_after, "Paste after selection",
        paste_before, "Paste before selection",
        paste_clipboard_after, "Paste clipboard after selections",
        paste_clipboard_before, "Paste clipboard before selections",
        paste_primary_clipboard_after, "Paste primary clipboard after selections",
        paste_primary_clipboard_before, "Paste primary clipboard before selections",
        indent, "Indent selection",
        unindent, "Unindent selection",
        format_selections, "Format selection",
        join_selections, "Join lines inside selection",
        join_selections_space, "Join lines inside selection and select spaces",
        keep_selections, "Keep selections matching regex",
        remove_selections, "Remove selections matching regex",
        align_selections, "Align selections in column",
        keep_primary_selection, "Keep primary selection",
        remove_primary_selection, "Remove primary selection",
        completion, "Invoke completion popup",
        hover, "Show docs for item under cursor",
        toggle_comments, "Comment/uncomment selections",
        rotate_selections_forward, "Rotate selections forward",
        rotate_selections_backward, "Rotate selections backward",
        rotate_selection_contents_forward, "Rotate selection contents forward",
        rotate_selection_contents_backward, "Rotate selections contents backward",
        reverse_selection_contents, "Reverse selections contents",
        expand_selection, "Expand selection to parent syntax node",
        shrink_selection, "Shrink selection to previously expanded syntax node",
        select_next_sibling, "Select next sibling in syntax tree",
        select_prev_sibling, "Select previous sibling in syntax tree",
        jump_forward, "Jump forward on jumplist",
        jump_backward, "Jump backward on jumplist",
        save_selection, "Save current selection to jumplist",
        jump_view_right, "Jump to right split",
        jump_view_left, "Jump to left split",
        jump_view_up, "Jump to split above",
        jump_view_down, "Jump to split below",
        swap_view_right, "Swap with right split",
        swap_view_left, "Swap with left split",
        swap_view_up, "Swap with split above",
        swap_view_down, "Swap with split below",
        transpose_view, "Transpose splits",
        rotate_view, "Goto next window",
        rotate_view_reverse, "Goto previous window",
        hsplit, "Horizontal bottom split",
        hsplit_new, "Horizontal bottom split scratch buffer",
        vsplit, "Vertical right split",
        vsplit_new, "Vertical right split scratch buffer",
        wclose, "Close window",
        wonly, "Close windows except current",
        select_register, "Select register",
        insert_register, "Insert register",
        align_view_middle, "Align view middle",
        align_view_top, "Align view top",
        align_view_center, "Align view center",
        align_view_bottom, "Align view bottom",
        scroll_up, "Scroll view up",
        scroll_down, "Scroll view down",
        match_brackets, "Goto matching bracket",
        surround_add, "Surround add",
        surround_replace, "Surround replace",
        surround_delete, "Surround delete",
        select_textobject_around, "Select around object",
        select_textobject_inner, "Select inside object",
        goto_next_function, "Goto next function",
        goto_prev_function, "Goto previous function",
        goto_next_class, "Goto next type definition",
        goto_prev_class, "Goto previous type definition",
        goto_next_parameter, "Goto next parameter",
        goto_prev_parameter, "Goto previous parameter",
        goto_next_comment, "Goto next comment",
        goto_prev_comment, "Goto previous comment",
        goto_next_test, "Goto next test",
        goto_prev_test, "Goto previous test",
        goto_next_paragraph, "Goto next paragraph",
        goto_prev_paragraph, "Goto previous paragraph",
        dap_launch, "Launch debug target",
        dap_restart, "Restart debugging session",
        dap_toggle_breakpoint, "Toggle breakpoint",
        dap_continue, "Continue program execution",
        dap_pause, "Pause program execution",
        dap_step_in, "Step in",
        dap_step_out, "Step out",
        dap_next, "Step to next",
        dap_variables, "List variables",
        dap_terminate, "End debug session",
        dap_edit_condition, "Edit breakpoint condition on current line",
        dap_edit_log, "Edit breakpoint log message on current line",
        dap_switch_thread, "Switch current thread",
        dap_switch_stack_frame, "Switch stack frame",
        dap_enable_exceptions, "Enable exception breakpoints",
        dap_disable_exceptions, "Disable exception breakpoints",
        shell_pipe, "Pipe selections through shell command",
        shell_pipe_to, "Pipe selections into shell command ignoring output",
        shell_insert_output, "Insert shell command output before selections",
        shell_append_output, "Append shell command output after selections",
        shell_keep_pipe, "Filter selections with shell predicate",
        suspend, "Suspend and return to shell",
        rename_symbol, "Rename symbol",
        increment, "Increment item under cursor",
        decrement, "Decrement item under cursor",
        record_macro, "Record macro",
        replay_macro, "Replay macro",
        command_palette, "Open command palette",
    );
}

impl fmt::Debug for MappableCommand {
    fn fmt(&self, f: &mut std::fmt::Formatter<'_>) -> std::fmt::Result {
        match self {
            MappableCommand::Static { name, .. } => {
                f.debug_tuple("MappableCommand").field(name).finish()
            }
            MappableCommand::Typable { name, args, .. } => f
                .debug_tuple("MappableCommand")
                .field(name)
                .field(args)
                .finish(),
        }
    }
}

impl fmt::Display for MappableCommand {
    fn fmt(&self, f: &mut std::fmt::Formatter<'_>) -> std::fmt::Result {
        f.write_str(self.name())
    }
}

impl std::str::FromStr for MappableCommand {
    type Err = anyhow::Error;

    fn from_str(s: &str) -> Result<Self, Self::Err> {
        if let Some(suffix) = s.strip_prefix(':') {
            let mut typable_command = suffix.split(' ').map(|arg| arg.trim());
            let name = typable_command
                .next()
                .ok_or_else(|| anyhow!("Expected typable command name"))?;
            let args = typable_command
                .map(|s| s.to_owned())
                .collect::<Vec<String>>();
            typed::TYPABLE_COMMAND_MAP
                .get(name)
                .map(|cmd| MappableCommand::Typable {
                    name: cmd.name.to_owned(),
                    doc: format!(":{} {:?}", cmd.name, args),
                    args: args.clone(),
                })
                .or_else(|| {
                    if let Some(doc) = self::engine::ScriptingEngine::get_doc_for_identifier(name) {
                        Some(MappableCommand::Typable {
                            name: name.to_owned(),
                            args,
                            doc,
                        })
                    } else {
                        None
                    }
                })
                .ok_or_else(|| anyhow!("No TypableCommand named '{}'", s))
        } else {
            MappableCommand::STATIC_COMMAND_LIST
                .iter()
                .find(|cmd| cmd.name() == s)
                .cloned()
                .ok_or_else(|| anyhow!("No command named '{}'", s))
        }
    }
}

impl<'de> Deserialize<'de> for MappableCommand {
    fn deserialize<D>(deserializer: D) -> Result<Self, D::Error>
    where
        D: Deserializer<'de>,
    {
        let s = String::deserialize(deserializer)?;
        s.parse().map_err(de::Error::custom)
    }
}

impl PartialEq for MappableCommand {
    fn eq(&self, other: &Self) -> bool {
        match (self, other) {
            (
                MappableCommand::Typable {
                    name: first_name,
                    args: first_args,
                    ..
                },
                MappableCommand::Typable {
                    name: second_name,
                    args: second_args,
                    ..
                },
            ) => first_name == second_name && first_args == second_args,
            (
                MappableCommand::Static {
                    name: first_name, ..
                },
                MappableCommand::Static {
                    name: second_name, ..
                },
            ) => first_name == second_name,
            _ => false,
        }
    }
}

fn no_op(_cx: &mut Context) {}

type MoveFn =
    fn(RopeSlice, Range, Direction, usize, Movement, &TextFormat, &mut TextAnnotations) -> Range;

fn move_impl(cx: &mut Context, move_fn: MoveFn, dir: Direction, behaviour: Movement) {
    let count = cx.count();
    let (view, doc) = current!(cx.editor);
    let text = doc.text().slice(..);
    let text_fmt = doc.text_format(view.inner_area(doc).width, None);
    let mut annotations = view.text_annotations(doc, None);

    let selection = doc.selection(view.id).clone().transform(|range| {
        move_fn(
            text,
            range,
            dir,
            count,
            behaviour,
            &text_fmt,
            &mut annotations,
        )
    });
    doc.set_selection(view.id, selection);
}

use helix_core::movement::{move_horizontally, move_vertically};

fn move_char_left(cx: &mut Context) {
    move_impl(cx, move_horizontally, Direction::Backward, Movement::Move)
}

fn move_char_right(cx: &mut Context) {
    move_impl(cx, move_horizontally, Direction::Forward, Movement::Move)
}

fn move_line_up(cx: &mut Context) {
    move_impl(cx, move_vertically, Direction::Backward, Movement::Move)
}

fn move_line_down(cx: &mut Context) {
    move_impl(cx, move_vertically, Direction::Forward, Movement::Move)
}

fn move_visual_line_up(cx: &mut Context) {
    move_impl(
        cx,
        move_vertically_visual,
        Direction::Backward,
        Movement::Move,
    )
}

fn move_visual_line_down(cx: &mut Context) {
    move_impl(
        cx,
        move_vertically_visual,
        Direction::Forward,
        Movement::Move,
    )
}

fn extend_char_left(cx: &mut Context) {
    move_impl(cx, move_horizontally, Direction::Backward, Movement::Extend)
}

fn extend_char_right(cx: &mut Context) {
    move_impl(cx, move_horizontally, Direction::Forward, Movement::Extend)
}

fn extend_line_up(cx: &mut Context) {
    move_impl(cx, move_vertically, Direction::Backward, Movement::Extend)
}

fn extend_line_down(cx: &mut Context) {
    move_impl(cx, move_vertically, Direction::Forward, Movement::Extend)
}

fn extend_visual_line_up(cx: &mut Context) {
    move_impl(
        cx,
        move_vertically_visual,
        Direction::Backward,
        Movement::Extend,
    )
}

fn extend_visual_line_down(cx: &mut Context) {
    move_impl(
        cx,
        move_vertically_visual,
        Direction::Forward,
        Movement::Extend,
    )
}

fn goto_line_end_impl(view: &mut View, doc: &mut Document, movement: Movement) {
    let text = doc.text().slice(..);

    let selection = doc.selection(view.id).clone().transform(|range| {
        let line = range.cursor_line(text);
        let line_start = text.line_to_char(line);

        let pos = graphemes::prev_grapheme_boundary(text, line_end_char_index(&text, line))
            .max(line_start);

        range.put_cursor(text, pos, movement == Movement::Extend)
    });
    doc.set_selection(view.id, selection);
}

fn goto_line_end(cx: &mut Context) {
    let (view, doc) = current!(cx.editor);
    goto_line_end_impl(
        view,
        doc,
        if cx.editor.mode == Mode::Select {
            Movement::Extend
        } else {
            Movement::Move
        },
    )
}

fn extend_to_line_end(cx: &mut Context) {
    let (view, doc) = current!(cx.editor);
    goto_line_end_impl(view, doc, Movement::Extend)
}

fn goto_line_end_newline_impl(view: &mut View, doc: &mut Document, movement: Movement) {
    let text = doc.text().slice(..);

    let selection = doc.selection(view.id).clone().transform(|range| {
        let line = range.cursor_line(text);
        let pos = line_end_char_index(&text, line);

        range.put_cursor(text, pos, movement == Movement::Extend)
    });
    doc.set_selection(view.id, selection);
}

fn goto_line_end_newline(cx: &mut Context) {
    let (view, doc) = current!(cx.editor);
    goto_line_end_newline_impl(
        view,
        doc,
        if cx.editor.mode == Mode::Select {
            Movement::Extend
        } else {
            Movement::Move
        },
    )
}

fn extend_to_line_end_newline(cx: &mut Context) {
    let (view, doc) = current!(cx.editor);
    goto_line_end_newline_impl(view, doc, Movement::Extend)
}

fn goto_line_start_impl(view: &mut View, doc: &mut Document, movement: Movement) {
    let text = doc.text().slice(..);

    let selection = doc.selection(view.id).clone().transform(|range| {
        let line = range.cursor_line(text);

        // adjust to start of the line
        let pos = text.line_to_char(line);
        range.put_cursor(text, pos, movement == Movement::Extend)
    });
    doc.set_selection(view.id, selection);
}

fn goto_line_start(cx: &mut Context) {
    let (view, doc) = current!(cx.editor);
    goto_line_start_impl(
        view,
        doc,
        if cx.editor.mode == Mode::Select {
            Movement::Extend
        } else {
            Movement::Move
        },
    )
}

fn goto_next_buffer(cx: &mut Context) {
    goto_buffer(cx.editor, Direction::Forward);
}

fn goto_previous_buffer(cx: &mut Context) {
    goto_buffer(cx.editor, Direction::Backward);
}

fn goto_buffer(editor: &mut Editor, direction: Direction) {
    let current = view!(editor).doc;

    let id = match direction {
        Direction::Forward => {
            let iter = editor.documents.keys();
            let mut iter = iter.skip_while(|id| *id != &current);
            iter.next(); // skip current item
            iter.next().or_else(|| editor.documents.keys().next())
        }
        Direction::Backward => {
            let iter = editor.documents.keys();
            let mut iter = iter.rev().skip_while(|id| *id != &current);
            iter.next(); // skip current item
            iter.next().or_else(|| editor.documents.keys().rev().next())
        }
    }
    .unwrap();

    let id = *id;

    editor.switch(id, Action::Replace);
}

fn extend_to_line_start(cx: &mut Context) {
    let (view, doc) = current!(cx.editor);
    goto_line_start_impl(view, doc, Movement::Extend)
}

fn kill_to_line_start(cx: &mut Context) {
    delete_by_selection_insert_mode(
        cx,
        move |text, range| {
            let line = range.cursor_line(text);
            let first_char = text.line_to_char(line);
            let anchor = range.cursor(text);
            let head = if anchor == first_char && line != 0 {
                // select until previous line
                line_end_char_index(&text, line - 1)
            } else if let Some(pos) = find_first_non_whitespace_char(text.line(line)) {
                if first_char + pos < anchor {
                    // select until first non-blank in line if cursor is after it
                    first_char + pos
                } else {
                    // select until start of line
                    first_char
                }
            } else {
                // select until start of line
                first_char
            };
            (head, anchor)
        },
        Direction::Backward,
    );
}

fn kill_to_line_end(cx: &mut Context) {
    delete_by_selection_insert_mode(
        cx,
        |text, range| {
            let line = range.cursor_line(text);
            let line_end_pos = line_end_char_index(&text, line);
            let pos = range.cursor(text);

            // if the cursor is on the newline char delete that
            if pos == line_end_pos {
                (pos, text.line_to_char(line + 1))
            } else {
                (pos, line_end_pos)
            }
        },
        Direction::Forward,
    );
}

fn goto_first_nonwhitespace(cx: &mut Context) {
    let (view, doc) = current!(cx.editor);

    goto_first_nonwhitespace_impl(
        view,
        doc,
        if cx.editor.mode == Mode::Select {
            Movement::Extend
        } else {
            Movement::Move
        },
    )
}

fn extend_to_first_nonwhitespace(cx: &mut Context) {
    let (view, doc) = current!(cx.editor);
    goto_first_nonwhitespace_impl(view, doc, Movement::Extend)
}

fn goto_first_nonwhitespace_impl(view: &mut View, doc: &mut Document, movement: Movement) {
    let text = doc.text().slice(..);

    let selection = doc.selection(view.id).clone().transform(|range| {
        let line = range.cursor_line(text);

        if let Some(pos) = find_first_non_whitespace_char(text.line(line)) {
            let pos = pos + text.line_to_char(line);
            range.put_cursor(text, pos, movement == Movement::Extend)
        } else {
            range
        }
    });
    doc.set_selection(view.id, selection);
}

fn trim_selections(cx: &mut Context) {
    let (view, doc) = current!(cx.editor);
    let text = doc.text().slice(..);

    let ranges: SmallVec<[Range; 1]> = doc
        .selection(view.id)
        .iter()
        .filter_map(|range| {
            if range.is_empty() || range.slice(text).chars().all(|ch| ch.is_whitespace()) {
                return None;
            }
            let mut start = range.from();
            let mut end = range.to();
            start = movement::skip_while(text, start, |x| x.is_whitespace()).unwrap_or(start);
            end = movement::backwards_skip_while(text, end, |x| x.is_whitespace()).unwrap_or(end);
            Some(Range::new(start, end).with_direction(range.direction()))
        })
        .collect();

    if !ranges.is_empty() {
        let primary = doc.selection(view.id).primary();
        let idx = ranges
            .iter()
            .position(|range| range.overlaps(&primary))
            .unwrap_or(ranges.len() - 1);
        doc.set_selection(view.id, Selection::new(ranges, idx));
    } else {
        collapse_selection(cx);
        keep_primary_selection(cx);
    };
}

// align text in selection
#[allow(deprecated)]
fn align_selections(cx: &mut Context) {
    use helix_core::visual_coords_at_pos;

    let (view, doc) = current!(cx.editor);
    let text = doc.text().slice(..);
    let selection = doc.selection(view.id);

    let tab_width = doc.tab_width();
    let mut column_widths: Vec<Vec<_>> = Vec::new();
    let mut last_line = text.len_lines() + 1;
    let mut col = 0;

    for range in selection {
        let coords = visual_coords_at_pos(text, range.head, tab_width);
        let anchor_coords = visual_coords_at_pos(text, range.anchor, tab_width);

        if coords.row != anchor_coords.row {
            cx.editor
                .set_error("align cannot work with multi line selections");
            return;
        }

        col = if coords.row == last_line { col + 1 } else { 0 };

        if col >= column_widths.len() {
            column_widths.push(Vec::new());
        }
        column_widths[col].push((range.from(), coords.col));

        last_line = coords.row;
    }

    let mut changes = Vec::with_capacity(selection.len());

    // Account for changes on each row
    let len = column_widths.first().map(|cols| cols.len()).unwrap_or(0);
    let mut offs = vec![0; len];

    for col in column_widths {
        let max_col = col
            .iter()
            .enumerate()
            .map(|(row, (_, cursor))| *cursor + offs[row])
            .max()
            .unwrap_or(0);

        for (row, (insert_pos, last_col)) in col.into_iter().enumerate() {
            let ins_count = max_col - (last_col + offs[row]);

            if ins_count == 0 {
                continue;
            }

            offs[row] += ins_count;

            changes.push((insert_pos, insert_pos, Some(" ".repeat(ins_count).into())));
        }
    }

    // The changeset has to be sorted
    changes.sort_unstable_by_key(|(from, _, _)| *from);

    let transaction = Transaction::change(doc.text(), changes.into_iter());
    doc.apply(&transaction, view.id);
}

fn goto_window(cx: &mut Context, align: Align) {
    let count = cx.count() - 1;
    let config = cx.editor.config();
    let (view, doc) = current!(cx.editor);

    let height = view.inner_height();

    // respect user given count if any
    // - 1 so we have at least one gap in the middle.
    // a height of 6 with padding of 3 on each side will keep shifting the view back and forth
    // as we type
    let scrolloff = config.scrolloff.min(height.saturating_sub(1) / 2);

    let last_visual_line = view.last_visual_line(doc);

    let visual_line = match align {
        Align::Top => view.offset.vertical_offset + scrolloff + count,
        Align::Center => view.offset.vertical_offset + (last_visual_line / 2),
        Align::Bottom => {
            view.offset.vertical_offset + last_visual_line.saturating_sub(scrolloff + count)
        }
    };
    let visual_line = visual_line
        .max(view.offset.vertical_offset + scrolloff)
        .min(view.offset.vertical_offset + last_visual_line.saturating_sub(scrolloff));

    let pos = view
        .pos_at_visual_coords(doc, visual_line as u16, 0, false)
        .expect("visual_line was constrained to the view area");

    let text = doc.text().slice(..);
    let selection = doc
        .selection(view.id)
        .clone()
        .transform(|range| range.put_cursor(text, pos, cx.editor.mode == Mode::Select));
    doc.set_selection(view.id, selection);
}

fn goto_window_top(cx: &mut Context) {
    goto_window(cx, Align::Top)
}

fn goto_window_center(cx: &mut Context) {
    goto_window(cx, Align::Center)
}

fn goto_window_bottom(cx: &mut Context) {
    goto_window(cx, Align::Bottom)
}

fn move_word_impl<F>(cx: &mut Context, move_fn: F)
where
    F: Fn(RopeSlice, Range, usize) -> Range,
{
    let count = cx.count();
    let (view, doc) = current!(cx.editor);
    let text = doc.text().slice(..);

    let selection = doc
        .selection(view.id)
        .clone()
        .transform(|range| move_fn(text, range, count));
    doc.set_selection(view.id, selection);
}

fn move_next_word_start(cx: &mut Context) {
    move_word_impl(cx, movement::move_next_word_start)
}

fn move_prev_word_start(cx: &mut Context) {
    move_word_impl(cx, movement::move_prev_word_start)
}

fn move_prev_word_end(cx: &mut Context) {
    move_word_impl(cx, movement::move_prev_word_end)
}

fn move_next_word_end(cx: &mut Context) {
    move_word_impl(cx, movement::move_next_word_end)
}

fn move_next_long_word_start(cx: &mut Context) {
    move_word_impl(cx, movement::move_next_long_word_start)
}

fn move_prev_long_word_start(cx: &mut Context) {
    move_word_impl(cx, movement::move_prev_long_word_start)
}

fn move_prev_long_word_end(cx: &mut Context) {
    move_word_impl(cx, movement::move_prev_long_word_end)
}

fn move_next_long_word_end(cx: &mut Context) {
    move_word_impl(cx, movement::move_next_long_word_end)
}

fn goto_para_impl<F>(cx: &mut Context, move_fn: F)
where
    F: Fn(RopeSlice, Range, usize, Movement) -> Range + 'static,
{
    let count = cx.count();
    let motion = move |editor: &mut Editor| {
        let (view, doc) = current!(editor);
        let text = doc.text().slice(..);
        let behavior = if editor.mode == Mode::Select {
            Movement::Extend
        } else {
            Movement::Move
        };

        let selection = doc
            .selection(view.id)
            .clone()
            .transform(|range| move_fn(text, range, count, behavior));
        doc.set_selection(view.id, selection);
    };
    cx.editor.apply_motion(motion)
}

fn goto_prev_paragraph(cx: &mut Context) {
    goto_para_impl(cx, movement::move_prev_paragraph)
}

fn goto_next_paragraph(cx: &mut Context) {
    goto_para_impl(cx, movement::move_next_paragraph)
}

fn goto_file_start(cx: &mut Context) {
    if cx.count.is_some() {
        goto_line(cx);
    } else {
        let (view, doc) = current!(cx.editor);
        let text = doc.text().slice(..);
        let selection = doc
            .selection(view.id)
            .clone()
            .transform(|range| range.put_cursor(text, 0, cx.editor.mode == Mode::Select));
        push_jump(view, doc);
        doc.set_selection(view.id, selection);
    }
}

fn goto_file_end(cx: &mut Context) {
    let (view, doc) = current!(cx.editor);
    let text = doc.text().slice(..);
    let pos = doc.text().len_chars();
    let selection = doc
        .selection(view.id)
        .clone()
        .transform(|range| range.put_cursor(text, pos, cx.editor.mode == Mode::Select));
    push_jump(view, doc);
    doc.set_selection(view.id, selection);
}

fn goto_file(cx: &mut Context) {
    goto_file_impl(cx, Action::Replace);
}

fn goto_file_hsplit(cx: &mut Context) {
    goto_file_impl(cx, Action::HorizontalSplit);
}

fn goto_file_vsplit(cx: &mut Context) {
    goto_file_impl(cx, Action::VerticalSplit);
}

/// Goto files in selection.
fn goto_file_impl(cx: &mut Context, action: Action) {
    let (view, doc) = current_ref!(cx.editor);
    let text = doc.text();
    let selections = doc.selection(view.id);
    let rel_path = doc
        .relative_path()
        .map(|path| path.parent().unwrap().to_path_buf())
        .unwrap_or_default();
    let mut paths: Vec<_> = selections
        .iter()
        .map(|r| text.slice(r.from()..r.to()).to_string())
        .collect();
    let primary = selections.primary();
    // Checks whether there is only one selection with a width of 1
    if selections.len() == 1 && primary.len() == 1 {
        let count = cx.count();
        let text_slice = text.slice(..);
        // In this case it selects the WORD under the cursor
        let current_word = textobject::textobject_word(
            text_slice,
            primary,
            textobject::TextObject::Inside,
            count,
            true,
        );
        // Trims some surrounding chars so that the actual file is opened.
        let surrounding_chars: &[_] = &['\'', '"', '(', ')'];
        paths.clear();
        paths.push(
            current_word
                .fragment(text_slice)
                .trim_matches(surrounding_chars)
                .to_string(),
        );
    }
    for sel in paths {
        let p = sel.trim();
        if !p.is_empty() {
            let path = &rel_path.join(p);
            if path.is_dir() {
                let picker = ui::file_picker(path.into(), &cx.editor.config());
                cx.push_layer(Box::new(overlaid(picker)));
            } else if let Err(e) = cx.editor.open(path, action) {
                cx.editor.set_error(format!("Open file failed: {:?}", e));
            }
        }
    }
}

fn extend_word_impl<F>(cx: &mut Context, extend_fn: F)
where
    F: Fn(RopeSlice, Range, usize) -> Range,
{
    let count = cx.count();
    let (view, doc) = current!(cx.editor);
    let text = doc.text().slice(..);

    let selection = doc.selection(view.id).clone().transform(|range| {
        let word = extend_fn(text, range, count);
        let pos = word.cursor(text);
        range.put_cursor(text, pos, true)
    });
    doc.set_selection(view.id, selection);
}

fn extend_next_word_start(cx: &mut Context) {
    extend_word_impl(cx, movement::move_next_word_start)
}

fn extend_prev_word_start(cx: &mut Context) {
    extend_word_impl(cx, movement::move_prev_word_start)
}

fn extend_next_word_end(cx: &mut Context) {
    extend_word_impl(cx, movement::move_next_word_end)
}

fn extend_prev_word_end(cx: &mut Context) {
    extend_word_impl(cx, movement::move_prev_word_end)
}

fn extend_next_long_word_start(cx: &mut Context) {
    extend_word_impl(cx, movement::move_next_long_word_start)
}

fn extend_prev_long_word_start(cx: &mut Context) {
    extend_word_impl(cx, movement::move_prev_long_word_start)
}

fn extend_prev_long_word_end(cx: &mut Context) {
    extend_word_impl(cx, movement::move_prev_long_word_end)
}

fn extend_next_long_word_end(cx: &mut Context) {
    extend_word_impl(cx, movement::move_next_long_word_end)
}

/// Separate branch to find_char designed only for <ret> char.
//
// This is necessary because the one document can have different line endings inside. And we
// cannot predict what character to find when <ret> is pressed. On the current line it can be `lf`
// but on the next line it can be `crlf`. That's why [`find_char_impl`] cannot be applied here.
fn find_char_line_ending(
    cx: &mut Context,
    count: usize,
    direction: Direction,
    inclusive: bool,
    extend: bool,
) {
    let (view, doc) = current!(cx.editor);
    let text = doc.text().slice(..);

    let selection = doc.selection(view.id).clone().transform(|range| {
        let cursor = range.cursor(text);
        let cursor_line = range.cursor_line(text);

        // Finding the line where we're going to find <ret>. Depends mostly on
        // `count`, but also takes into account edge cases where we're already at the end
        // of a line or the beginning of a line
        let find_on_line = match direction {
            Direction::Forward => {
                let on_edge = line_end_char_index(&text, cursor_line) == cursor;
                let line = cursor_line + count - 1 + (on_edge as usize);
                if line >= text.len_lines() - 1 {
                    return range;
                } else {
                    line
                }
            }
            Direction::Backward => {
                let on_edge = text.line_to_char(cursor_line) == cursor && !inclusive;
                let line = cursor_line as isize - (count as isize - 1 + on_edge as isize);
                if line <= 0 {
                    return range;
                } else {
                    line as usize
                }
            }
        };

        let pos = match (direction, inclusive) {
            (Direction::Forward, true) => line_end_char_index(&text, find_on_line),
            (Direction::Forward, false) => line_end_char_index(&text, find_on_line) - 1,
            (Direction::Backward, true) => line_end_char_index(&text, find_on_line - 1),
            (Direction::Backward, false) => text.line_to_char(find_on_line),
        };

        if extend {
            range.put_cursor(text, pos, true)
        } else {
            Range::point(range.cursor(text)).put_cursor(text, pos, true)
        }
    });
    doc.set_selection(view.id, selection);
}

fn find_char(cx: &mut Context, direction: Direction, inclusive: bool, extend: bool) {
    // TODO: count is reset to 1 before next key so we move it into the closure here.
    // Would be nice to carry over.
    let count = cx.count();

    // need to wait for next key
    // TODO: should this be done by grapheme rather than char?  For example,
    // we can't properly handle the line-ending CRLF case here in terms of char.
    cx.on_next_key(move |cx, event| {
        let ch = match event {
            KeyEvent {
                code: KeyCode::Enter,
                ..
            } => {
                find_char_line_ending(cx, count, direction, inclusive, extend);
                return;
            }

            KeyEvent {
                code: KeyCode::Tab, ..
            } => '\t',

            KeyEvent {
                code: KeyCode::Char(ch),
                ..
            } => ch,
            _ => return,
        };
        let motion = move |editor: &mut Editor| {
            match direction {
                Direction::Forward => {
                    find_char_impl(editor, &find_next_char_impl, inclusive, extend, ch, count)
                }
                Direction::Backward => {
                    find_char_impl(editor, &find_prev_char_impl, inclusive, extend, ch, count)
                }
            };
        };

        cx.editor.apply_motion(motion);
    })
}

//

#[inline]
fn find_char_impl<F, M: CharMatcher + Clone + Copy>(
    editor: &mut Editor,
    search_fn: &F,
    inclusive: bool,
    extend: bool,
    char_matcher: M,
    count: usize,
) where
    F: Fn(RopeSlice, M, usize, usize, bool) -> Option<usize> + 'static,
{
    let (view, doc) = current!(editor);
    let text = doc.text().slice(..);

    let selection = doc.selection(view.id).clone().transform(|range| {
        // TODO: use `Range::cursor()` here instead.  However, that works in terms of
        // graphemes, whereas this function doesn't yet.  So we're doing the same logic
        // here, but just in terms of chars instead.
        let search_start_pos = if range.anchor < range.head {
            range.head - 1
        } else {
            range.head
        };

        search_fn(text, char_matcher, search_start_pos, count, inclusive).map_or(range, |pos| {
            if extend {
                range.put_cursor(text, pos, true)
            } else {
                Range::point(range.cursor(text)).put_cursor(text, pos, true)
            }
        })
    });
    doc.set_selection(view.id, selection);
}

fn find_next_char_impl(
    text: RopeSlice,
    ch: char,
    pos: usize,
    n: usize,
    inclusive: bool,
) -> Option<usize> {
    let pos = (pos + 1).min(text.len_chars());
    if inclusive {
        search::find_nth_next(text, ch, pos, n)
    } else {
        let n = match text.get_char(pos) {
            Some(next_ch) if next_ch == ch => n + 1,
            _ => n,
        };
        search::find_nth_next(text, ch, pos, n).map(|n| n.saturating_sub(1))
    }
}

fn find_prev_char_impl(
    text: RopeSlice,
    ch: char,
    pos: usize,
    n: usize,
    inclusive: bool,
) -> Option<usize> {
    if inclusive {
        search::find_nth_prev(text, ch, pos, n)
    } else {
        let n = match text.get_char(pos.saturating_sub(1)) {
            Some(next_ch) if next_ch == ch => n + 1,
            _ => n,
        };
        search::find_nth_prev(text, ch, pos, n).map(|n| (n + 1).min(text.len_chars()))
    }
}

fn find_till_char(cx: &mut Context) {
    find_char(cx, Direction::Forward, false, false);
}

fn find_next_char(cx: &mut Context) {
    find_char(cx, Direction::Forward, true, false)
}

fn extend_till_char(cx: &mut Context) {
    find_char(cx, Direction::Forward, false, true)
}

fn extend_next_char(cx: &mut Context) {
    find_char(cx, Direction::Forward, true, true)
}

fn till_prev_char(cx: &mut Context) {
    find_char(cx, Direction::Backward, false, false)
}

fn find_prev_char(cx: &mut Context) {
    find_char(cx, Direction::Backward, true, false)
}

fn extend_till_prev_char(cx: &mut Context) {
    find_char(cx, Direction::Backward, false, true)
}

fn extend_prev_char(cx: &mut Context) {
    find_char(cx, Direction::Backward, true, true)
}

fn repeat_last_motion(cx: &mut Context) {
    cx.editor.repeat_last_motion(cx.count())
}

fn replace(cx: &mut Context) {
    let mut buf = [0u8; 4]; // To hold utf8 encoded char.

    // need to wait for next key
    cx.on_next_key(move |cx, event| {
        let (view, doc) = current!(cx.editor);
        let ch: Option<&str> = match event {
            KeyEvent {
                code: KeyCode::Char(ch),
                ..
            } => Some(ch.encode_utf8(&mut buf[..])),
            KeyEvent {
                code: KeyCode::Enter,
                ..
            } => Some(doc.line_ending.as_str()),
            KeyEvent {
                code: KeyCode::Tab, ..
            } => Some("\t"),
            _ => None,
        };

        let selection = doc.selection(view.id);

        if let Some(ch) = ch {
            let transaction = Transaction::change_by_selection(doc.text(), selection, |range| {
                if !range.is_empty() {
                    let text: String =
                        RopeGraphemes::new(doc.text().slice(range.from()..range.to()))
                            .map(|g| {
                                let cow: Cow<str> = g.into();
                                if str_is_line_ending(&cow) {
                                    cow
                                } else {
                                    ch.into()
                                }
                            })
                            .collect();

                    (range.from(), range.to(), Some(text.into()))
                } else {
                    // No change.
                    (range.from(), range.to(), None)
                }
            });

            doc.apply(&transaction, view.id);
            exit_select_mode(cx);
        }
    })
}

fn switch_case_impl<F>(cx: &mut Context, change_fn: F)
where
    F: Fn(RopeSlice) -> Tendril,
{
    let (view, doc) = current!(cx.editor);
    let selection = doc.selection(view.id);
    let transaction = Transaction::change_by_selection(doc.text(), selection, |range| {
        let text: Tendril = change_fn(range.slice(doc.text().slice(..)));

        (range.from(), range.to(), Some(text))
    });

    doc.apply(&transaction, view.id);
}

fn switch_case(cx: &mut Context) {
    switch_case_impl(cx, |string| {
        string
            .chars()
            .flat_map(|ch| {
                if ch.is_lowercase() {
                    ch.to_uppercase().collect()
                } else if ch.is_uppercase() {
                    ch.to_lowercase().collect()
                } else {
                    vec![ch]
                }
            })
            .collect()
    });
}

fn switch_to_uppercase(cx: &mut Context) {
    switch_case_impl(cx, |string| {
        string.chunks().map(|chunk| chunk.to_uppercase()).collect()
    });
}

fn switch_to_lowercase(cx: &mut Context) {
    switch_case_impl(cx, |string| {
        string.chunks().map(|chunk| chunk.to_lowercase()).collect()
    });
}

pub fn scroll(cx: &mut Context, offset: usize, direction: Direction) {
    use Direction::*;
    let config = cx.editor.config();
    let (view, doc) = current!(cx.editor);

    let range = doc.selection(view.id).primary();
    let text = doc.text().slice(..);

    let cursor = range.cursor(text);
    let height = view.inner_height();

    let scrolloff = config.scrolloff.min(height.saturating_sub(1) / 2);
    let offset = match direction {
        Forward => offset as isize,
        Backward => -(offset as isize),
    };

    let doc_text = doc.text().slice(..);
    let viewport = view.inner_area(doc);
    let text_fmt = doc.text_format(viewport.width, None);
    let annotations = view.text_annotations(doc, None);
    (view.offset.anchor, view.offset.vertical_offset) = char_idx_at_visual_offset(
        doc_text,
        view.offset.anchor,
        view.offset.vertical_offset as isize + offset,
        0,
        &text_fmt,
        &annotations,
    );

    let mut head;
    match direction {
        Forward => {
            let off;
            (head, off) = char_idx_at_visual_offset(
                doc_text,
                view.offset.anchor,
                (view.offset.vertical_offset + scrolloff) as isize,
                0,
                &text_fmt,
                &annotations,
            );
            head += (off != 0) as usize;
            if head <= cursor {
                return;
            }
        }
        Backward => {
            head = char_idx_at_visual_offset(
                doc_text,
                view.offset.anchor,
                (view.offset.vertical_offset + height - scrolloff - 1) as isize,
                0,
                &text_fmt,
                &annotations,
            )
            .0;
            if head >= cursor {
                return;
            }
        }
    }

    let anchor = if cx.editor.mode == Mode::Select {
        range.anchor
    } else {
        head
    };

    // replace primary selection with an empty selection at cursor pos
    let prim_sel = Range::new(anchor, head);
    let mut sel = doc.selection(view.id).clone();
    let idx = sel.primary_index();
    sel = sel.replace(idx, prim_sel);
    doc.set_selection(view.id, sel);
}

fn page_up(cx: &mut Context) {
    let view = view!(cx.editor);
    let offset = view.inner_height();
    scroll(cx, offset, Direction::Backward);
}

fn page_down(cx: &mut Context) {
    let view = view!(cx.editor);
    let offset = view.inner_height();
    scroll(cx, offset, Direction::Forward);
}

fn half_page_up(cx: &mut Context) {
    let view = view!(cx.editor);
    let offset = view.inner_height() / 2;
    scroll(cx, offset, Direction::Backward);
}

fn half_page_down(cx: &mut Context) {
    let view = view!(cx.editor);
    let offset = view.inner_height() / 2;
    scroll(cx, offset, Direction::Forward);
}

#[allow(deprecated)]
// currently uses the deprecated `visual_coords_at_pos`/`pos_at_visual_coords` functions
// as this function ignores softwrapping (and virtual text) and instead only cares
// about "text visual position"
//
// TODO: implement a variant of that uses visual lines and respects virtual text
fn copy_selection_on_line(cx: &mut Context, direction: Direction) {
    use helix_core::{pos_at_visual_coords, visual_coords_at_pos};

    let count = cx.count();
    let (view, doc) = current!(cx.editor);
    let text = doc.text().slice(..);
    let selection = doc.selection(view.id);
    let mut ranges = SmallVec::with_capacity(selection.ranges().len() * (count + 1));
    ranges.extend_from_slice(selection.ranges());
    let mut primary_index = 0;
    for range in selection.iter() {
        let is_primary = *range == selection.primary();

        // The range is always head exclusive
        let (head, anchor) = if range.anchor < range.head {
            (range.head - 1, range.anchor)
        } else {
            (range.head, range.anchor.saturating_sub(1))
        };

        let tab_width = doc.tab_width();

        let head_pos = visual_coords_at_pos(text, head, tab_width);
        let anchor_pos = visual_coords_at_pos(text, anchor, tab_width);

        let height = std::cmp::max(head_pos.row, anchor_pos.row)
            - std::cmp::min(head_pos.row, anchor_pos.row)
            + 1;

        if is_primary {
            primary_index = ranges.len();
        }
        ranges.push(*range);

        let mut sels = 0;
        let mut i = 0;
        while sels < count {
            let offset = (i + 1) * height;

            let anchor_row = match direction {
                Direction::Forward => anchor_pos.row + offset,
                Direction::Backward => anchor_pos.row.saturating_sub(offset),
            };

            let head_row = match direction {
                Direction::Forward => head_pos.row + offset,
                Direction::Backward => head_pos.row.saturating_sub(offset),
            };

            if anchor_row >= text.len_lines() || head_row >= text.len_lines() {
                break;
            }

            let anchor =
                pos_at_visual_coords(text, Position::new(anchor_row, anchor_pos.col), tab_width);
            let head = pos_at_visual_coords(text, Position::new(head_row, head_pos.col), tab_width);

            // skip lines that are too short
            if visual_coords_at_pos(text, anchor, tab_width).col == anchor_pos.col
                && visual_coords_at_pos(text, head, tab_width).col == head_pos.col
            {
                if is_primary {
                    primary_index = ranges.len();
                }
                // This is Range::new(anchor, head), but it will place the cursor on the correct column
                ranges.push(Range::point(anchor).put_cursor(text, head, true));
                sels += 1;
            }

            if anchor_row == 0 && head_row == 0 {
                break;
            }

            i += 1;
        }
    }

    let selection = Selection::new(ranges, primary_index);
    doc.set_selection(view.id, selection);
}

fn copy_selection_on_prev_line(cx: &mut Context) {
    copy_selection_on_line(cx, Direction::Backward)
}

fn copy_selection_on_next_line(cx: &mut Context) {
    copy_selection_on_line(cx, Direction::Forward)
}

fn select_all(cx: &mut Context) {
    let (view, doc) = current!(cx.editor);

    let end = doc.text().len_chars();
    doc.set_selection(view.id, Selection::single(0, end))
}

fn select_regex(cx: &mut Context) {
    let reg = cx.register.unwrap_or('/');
    ui::regex_prompt(
        cx,
        "select:".into(),
        Some(reg),
        ui::completers::none,
        move |cx, regex, event| {
            let (view, doc) = current!(cx.editor);
            if !matches!(event, PromptEvent::Update | PromptEvent::Validate) {
                return;
            }
            let text = doc.text().slice(..);
            if let Some(selection) =
                selection::select_on_matches(text, doc.selection(view.id), &regex)
            {
                doc.set_selection(view.id, selection);
            }
        },
    );
}

fn split_selection(cx: &mut Context) {
    let reg = cx.register.unwrap_or('/');
    ui::regex_prompt(
        cx,
        "split:".into(),
        Some(reg),
        ui::completers::none,
        move |cx, regex, event| {
            let (view, doc) = current!(cx.editor);
            if !matches!(event, PromptEvent::Update | PromptEvent::Validate) {
                return;
            }
            let text = doc.text().slice(..);
            let selection = selection::split_on_matches(text, doc.selection(view.id), &regex);
            doc.set_selection(view.id, selection);
        },
    );
}

fn split_selection_on_newline(cx: &mut Context) {
    let (view, doc) = current!(cx.editor);
    let text = doc.text().slice(..);
    // only compile the regex once
    #[allow(clippy::trivial_regex)]
    static REGEX: Lazy<Regex> =
        Lazy::new(|| Regex::new(r"\r\n|[\n\r\u{000B}\u{000C}\u{0085}\u{2028}\u{2029}]").unwrap());
    let selection = selection::split_on_matches(text, doc.selection(view.id), &REGEX);
    doc.set_selection(view.id, selection);
}

fn merge_selections(cx: &mut Context) {
    let (view, doc) = current!(cx.editor);
    let selection = doc.selection(view.id).clone().merge_ranges();
    doc.set_selection(view.id, selection);
}

fn merge_consecutive_selections(cx: &mut Context) {
    let (view, doc) = current!(cx.editor);
    let selection = doc.selection(view.id).clone().merge_consecutive_ranges();
    doc.set_selection(view.id, selection);
}

#[allow(clippy::too_many_arguments)]
fn search_impl(
    editor: &mut Editor,
    contents: &str,
    regex: &Regex,
    movement: Movement,
    direction: Direction,
    scrolloff: usize,
    wrap_around: bool,
    show_warnings: bool,
) {
    let (view, doc) = current!(editor);
    let text = doc.text().slice(..);
    let selection = doc.selection(view.id);

    // Get the right side of the primary block cursor for forward search, or the
    // grapheme before the start of the selection for reverse search.
    let start = match direction {
        Direction::Forward => text.char_to_byte(graphemes::ensure_grapheme_boundary_next(
            text,
            selection.primary().to(),
        )),
        Direction::Backward => text.char_to_byte(graphemes::ensure_grapheme_boundary_prev(
            text,
            selection.primary().from(),
        )),
    };

    // A regex::Match returns byte-positions in the str. In the case where we
    // do a reverse search and wraparound to the end, we don't need to search
    // the text before the current cursor position for matches, but by slicing
    // it out, we need to add it back to the position of the selection.
    let mut offset = 0;

    // use find_at to find the next match after the cursor, loop around the end
    // Careful, `Regex` uses `bytes` as offsets, not character indices!
    let mut mat = match direction {
        Direction::Forward => regex.find_at(contents, start),
        Direction::Backward => regex.find_iter(&contents[..start]).last(),
    };

    if mat.is_none() {
        if wrap_around {
            mat = match direction {
                Direction::Forward => regex.find(contents),
                Direction::Backward => {
                    offset = start;
                    regex.find_iter(&contents[start..]).last()
                }
            };
        }
        if show_warnings {
            if wrap_around && mat.is_some() {
                editor.set_status("Wrapped around document");
            } else {
                editor.set_error("No more matches");
            }
        }
    }

    let (view, doc) = current!(editor);
    let text = doc.text().slice(..);
    let selection = doc.selection(view.id);

    if let Some(mat) = mat {
        let start = text.byte_to_char(mat.start() + offset);
        let end = text.byte_to_char(mat.end() + offset);

        if end == 0 {
            // skip empty matches that don't make sense
            return;
        }

        // Determine range direction based on the primary range
        let primary = selection.primary();
        let range = Range::new(start, end).with_direction(primary.direction());

        let selection = match movement {
            Movement::Extend => selection.clone().push(range),
            Movement::Move => selection.clone().replace(selection.primary_index(), range),
        };

        doc.set_selection(view.id, selection);
        view.ensure_cursor_in_view_center(doc, scrolloff);
    };
}

fn search_completions(cx: &mut Context, reg: Option<char>) -> Vec<String> {
    let mut items = reg
        .and_then(|reg| cx.editor.registers.read(reg, cx.editor))
        .map_or(Vec::new(), |reg| reg.take(200).collect());
    items.sort_unstable();
    items.dedup();
    items.into_iter().map(|value| value.to_string()).collect()
}

fn search(cx: &mut Context) {
    searcher(cx, Direction::Forward)
}

fn rsearch(cx: &mut Context) {
    searcher(cx, Direction::Backward)
}

fn searcher(cx: &mut Context, direction: Direction) {
    let reg = cx.register.unwrap_or('/');
    let config = cx.editor.config();
    let scrolloff = config.scrolloff;
    let wrap_around = config.search.wrap_around;

    let doc = doc!(cx.editor);

    // TODO: could probably share with select_on_matches?

    // HAXX: sadly we can't avoid allocating a single string for the whole buffer since we can't
    // feed chunks into the regex yet
    let contents = doc.text().slice(..).to_string();
    let completions = search_completions(cx, Some(reg));

    ui::regex_prompt(
        cx,
        "search:".into(),
        Some(reg),
        move |_editor: &Editor, input: &str| {
            completions
                .iter()
                .filter(|comp| comp.starts_with(input))
                .map(|comp| (0.., std::borrow::Cow::Owned(comp.clone())))
                .collect()
        },
        move |cx, regex, event| {
            if event == PromptEvent::Validate {
                cx.editor.registers.last_search_register = reg;
            } else if event != PromptEvent::Update {
                return;
            }
            search_impl(
                cx.editor,
                &contents,
                &regex,
                Movement::Move,
                direction,
                scrolloff,
                wrap_around,
                false,
            );
        },
    );
}

fn search_next_or_prev_impl(cx: &mut Context, movement: Movement, direction: Direction) {
    let count = cx.count();
    let register = cx
        .register
        .unwrap_or(cx.editor.registers.last_search_register);
    let config = cx.editor.config();
    let scrolloff = config.scrolloff;
    if let Some(query) = cx.editor.registers.first(register, cx.editor) {
        let doc = doc!(cx.editor);
        let contents = doc.text().slice(..).to_string();
        let search_config = &config.search;
        let case_insensitive = if search_config.smart_case {
            !query.chars().any(char::is_uppercase)
        } else {
            false
        };
        let wrap_around = search_config.wrap_around;
        if let Ok(regex) = RegexBuilder::new(&query)
            .case_insensitive(case_insensitive)
            .multi_line(true)
            .build()
        {
            for _ in 0..count {
                search_impl(
                    cx.editor,
                    &contents,
                    &regex,
                    movement,
                    direction,
                    scrolloff,
                    wrap_around,
                    true,
                );
            }
        } else {
            let error = format!("Invalid regex: {}", query);
            cx.editor.set_error(error);
        }
    }
}

fn search_next(cx: &mut Context) {
    search_next_or_prev_impl(cx, Movement::Move, Direction::Forward);
}

fn search_prev(cx: &mut Context) {
    search_next_or_prev_impl(cx, Movement::Move, Direction::Backward);
}
fn extend_search_next(cx: &mut Context) {
    search_next_or_prev_impl(cx, Movement::Extend, Direction::Forward);
}

fn extend_search_prev(cx: &mut Context) {
    search_next_or_prev_impl(cx, Movement::Extend, Direction::Backward);
}

fn search_selection(cx: &mut Context) {
    let register = cx.register.unwrap_or('/');
    let (view, doc) = current!(cx.editor);
    let contents = doc.text().slice(..);

    let regex = doc
        .selection(view.id)
        .iter()
        .map(|selection| regex::escape(&selection.fragment(contents)))
        .collect::<HashSet<_>>() // Collect into hashset to deduplicate identical regexes
        .into_iter()
        .collect::<Vec<_>>()
        .join("|");

    let msg = format!("register '{}' set to '{}'", register, &regex);
    match cx.editor.registers.push(register, regex) {
        Ok(_) => {
            cx.editor.registers.last_search_register = register;
            cx.editor.set_status(msg)
        }
        Err(err) => cx.editor.set_error(err.to_string()),
    }
}

fn make_search_word_bounded(cx: &mut Context) {
    // Defaults to the active search register instead `/` to be more ergonomic assuming most people
    // would use this command following `search_selection`. This avoids selecting the register
    // twice.
    let register = cx
        .register
        .unwrap_or(cx.editor.registers.last_search_register);
    let regex = match cx.editor.registers.first(register, cx.editor) {
        Some(regex) => regex,
        None => return,
    };
    let start_anchored = regex.starts_with("\\b");
    let end_anchored = regex.ends_with("\\b");

    if start_anchored && end_anchored {
        return;
    }

    let mut new_regex = String::with_capacity(
        regex.len() + if start_anchored { 0 } else { 2 } + if end_anchored { 0 } else { 2 },
    );

    if !start_anchored {
        new_regex.push_str("\\b");
    }
    new_regex.push_str(&regex);
    if !end_anchored {
        new_regex.push_str("\\b");
    }

    let msg = format!("register '{}' set to '{}'", register, &new_regex);
    match cx.editor.registers.push(register, new_regex) {
        Ok(_) => {
            cx.editor.registers.last_search_register = register;
            cx.editor.set_status(msg)
        }
        Err(err) => cx.editor.set_error(err.to_string()),
    }
}

fn global_search(cx: &mut Context) {
    #[derive(Debug)]
    struct FileResult {
        path: PathBuf,
        /// 0 indexed lines
        line_num: usize,
    }

    impl FileResult {
        fn new(path: &Path, line_num: usize) -> Self {
            Self {
                path: path.to_path_buf(),
                line_num,
            }
        }
    }

    impl ui::menu::Item for FileResult {
        type Data = Option<PathBuf>;

        fn format(&self, current_path: &Self::Data) -> Row {
            let relative_path = helix_core::path::get_relative_path(&self.path)
                .to_string_lossy()
                .into_owned();
            if current_path
                .as_ref()
                .map(|p| p == &self.path)
                .unwrap_or(false)
            {
                format!("{} (*)", relative_path).into()
            } else {
                relative_path.into()
            }
        }
    }

    let config = cx.editor.config();
    let smart_case = config.search.smart_case;
    let file_picker_config = config.file_picker.clone();

    let reg = cx.register.unwrap_or('/');
    let completions = search_completions(cx, Some(reg));
    ui::regex_prompt(
        cx,
        "global-search:".into(),
        Some(reg),
        move |_editor: &Editor, input: &str| {
            completions
                .iter()
                .filter(|comp| comp.starts_with(input))
                .map(|comp| (0.., std::borrow::Cow::Owned(comp.clone())))
                .collect()
        },
        move |cx, regex, event| {
            if event != PromptEvent::Validate {
                return;
            }
            cx.editor.registers.last_search_register = reg;

            let current_path = doc_mut!(cx.editor).path().cloned();
            let documents: Vec<_> = cx
                .editor
                .documents()
                .map(|doc| (doc.path().cloned(), doc.text().to_owned()))
                .collect();

            if let Ok(matcher) = RegexMatcherBuilder::new()
                .case_smart(smart_case)
                .build(regex.as_str())
            {
                let search_root = helix_loader::current_working_dir();
                if !search_root.exists() {
                    cx.editor
                        .set_error("Current working directory does not exist");
                    return;
                }

                let (picker, injector) = Picker::stream(current_path);

                let dedup_symlinks = file_picker_config.deduplicate_links;
                let absolute_root = search_root
                    .canonicalize()
                    .unwrap_or_else(|_| search_root.clone());
                let injector_ = injector.clone();

                std::thread::spawn(move || {
                    let searcher = SearcherBuilder::new()
                        .binary_detection(BinaryDetection::quit(b'\x00'))
                        .build();
                    WalkBuilder::new(search_root)
                        .hidden(file_picker_config.hidden)
                        .parents(file_picker_config.parents)
                        .ignore(file_picker_config.ignore)
                        .follow_links(file_picker_config.follow_symlinks)
                        .git_ignore(file_picker_config.git_ignore)
                        .git_global(file_picker_config.git_global)
                        .git_exclude(file_picker_config.git_exclude)
                        .max_depth(file_picker_config.max_depth)
                        .filter_entry(move |entry| {
                            filter_picker_entry(entry, &absolute_root, dedup_symlinks)
                        })
                        .build_parallel()
                        .run(|| {
                            let mut searcher = searcher.clone();
                            let matcher = matcher.clone();
                            let injector = injector_.clone();
                            let documents = &documents;
                            Box::new(move |entry: Result<DirEntry, ignore::Error>| -> WalkState {
                                let entry = match entry {
                                    Ok(entry) => entry,
                                    Err(_) => return WalkState::Continue,
                                };

                                match entry.file_type() {
                                    Some(entry) if entry.is_file() => {}
                                    // skip everything else
                                    _ => return WalkState::Continue,
                                };

                                let mut stop = false;
                                let sink = sinks::UTF8(|line_num, _| {
                                    stop = injector
                                        .push(FileResult::new(entry.path(), line_num as usize - 1))
                                        .is_err();

                                    Ok(!stop)
                                });
                                let doc = documents.iter().find(|&(doc_path, _)| {
                                    doc_path
                                        .as_ref()
                                        .map_or(false, |doc_path| doc_path == entry.path())
                                });

                                let result = if let Some((_, doc)) = doc {
                                    // there is already a buffer for this file
                                    // search the buffer instead of the file because it's faster
                                    // and captures new edits without requiring a save
                                    if searcher.multi_line_with_matcher(&matcher) {
                                        // in this case a continous buffer is required
                                        // convert the rope to a string
                                        let text = doc.to_string();
                                        searcher.search_slice(&matcher, text.as_bytes(), sink)
                                    } else {
                                        searcher.search_reader(
                                            &matcher,
                                            RopeReader::new(doc.slice(..)),
                                            sink,
                                        )
                                    }
                                } else {
                                    searcher.search_path(&matcher, entry.path(), sink)
                                };

                                if let Err(err) = result {
                                    log::error!(
                                        "Global search error: {}, {}",
                                        entry.path().display(),
                                        err
                                    );
                                }
                                if stop {
                                    WalkState::Quit
                                } else {
                                    WalkState::Continue
                                }
                            })
                        });
                });

                cx.jobs.callback(async move {
                    let call = move |_: &mut Editor, compositor: &mut Compositor| {
                        let picker = Picker::with_stream(
                            picker,
                            injector,
                            move |cx, FileResult { path, line_num }, action| {
                                let doc = match cx.editor.open(path, action) {
                                    Ok(id) => doc_mut!(cx.editor, &id),
                                    Err(e) => {
                                        cx.editor.set_error(format!(
                                            "Failed to open file '{}': {}",
                                            path.display(),
                                            e
                                        ));
                                        return;
                                    }
                                };

                                let line_num = *line_num;
                                let view = view_mut!(cx.editor);
                                let text = doc.text();
                                if line_num >= text.len_lines() {
                                    cx.editor.set_error(
                    "The line you jumped to does not exist anymore because the file has changed.",
                );
                                    return;
                                }
                                let start = text.line_to_char(line_num);
                                let end = text.line_to_char((line_num + 1).min(text.len_lines()));

                                doc.set_selection(view.id, Selection::single(start, end));
                                if action.align_view(view, doc.id()) {
                                    align_view(doc, view, Align::Center);
                                }
                            },
                        )
                        .with_preview(
                            |_editor, FileResult { path, line_num }| {
                                Some((path.clone().into(), Some((*line_num, *line_num))))
                            },
                        );
                        compositor.push(Box::new(overlaid(picker)))
                    };
                    Ok(Callback::EditorCompositor(Box::new(call)))
                })
            } else {
                // Otherwise do nothing
                // log::warn!("Global Search Invalid Pattern")
            }
        },
    );
}

// TODO: Fix this! It is just a copy paste of the above global_search - they should just
// share the same implementation.
fn search_in_directory(cx: &mut Context, search_root: PathBuf) {
    #[derive(Debug)]
    struct FileResult {
        path: PathBuf,
        /// 0 indexed lines
        line_num: usize,
    }

    impl FileResult {
        fn new(path: &Path, line_num: usize) -> Self {
            Self {
                path: path.to_path_buf(),
                line_num,
            }
        }
    }

    impl ui::menu::Item for FileResult {
        type Data = Option<PathBuf>;

        fn format(&self, current_path: &Self::Data) -> Row {
            let relative_path = helix_core::path::get_relative_path(&self.path)
                .to_string_lossy()
                .into_owned();
            if current_path
                .as_ref()
                .map(|p| p == &self.path)
                .unwrap_or(false)
            {
                format!("{} (*)", relative_path).into()
            } else {
                relative_path.into()
            }
        }
    }

    let config = cx.editor.config();
    let smart_case = config.search.smart_case;
    let file_picker_config = config.file_picker.clone();

    let reg = cx.register.unwrap_or('/');
    let completions = search_completions(cx, Some(reg));
    ui::regex_prompt(
        cx,
        "global-search:".into(),
        Some(reg),
        move |_editor: &Editor, input: &str| {
            completions
                .iter()
                .filter(|comp| comp.starts_with(input))
                .map(|comp| (0.., std::borrow::Cow::Owned(comp.clone())))
                .collect()
        },
        move |cx, regex, event| {
            if event != PromptEvent::Validate {
                return;
            }
            cx.editor.registers.last_search_register = reg;

            let current_path = doc_mut!(cx.editor).path().cloned();
            let documents: Vec<_> = cx
                .editor
                .documents()
                .map(|doc| (doc.path().cloned(), doc.text().to_owned()))
                .collect();

            if let Ok(matcher) = RegexMatcherBuilder::new()
                .case_smart(smart_case)
                .build(regex.as_str())
            {
                let search_root = search_root.clone();

                if !search_root.exists() {
                    cx.editor
                        .set_error("Current working directory does not exist");
                    return;
                }

                let (picker, injector) = Picker::stream(current_path);

                let dedup_symlinks = file_picker_config.deduplicate_links;
                let absolute_root = search_root
                    .canonicalize()
                    .unwrap_or_else(|_| search_root.clone());
                let injector_ = injector.clone();

                std::thread::spawn(move || {
                    let searcher = SearcherBuilder::new()
                        .binary_detection(BinaryDetection::quit(b'\x00'))
                        .build();
                    WalkBuilder::new(search_root)
                        .hidden(file_picker_config.hidden)
                        .parents(file_picker_config.parents)
                        .ignore(file_picker_config.ignore)
                        .follow_links(file_picker_config.follow_symlinks)
                        .git_ignore(file_picker_config.git_ignore)
                        .git_global(file_picker_config.git_global)
                        .git_exclude(file_picker_config.git_exclude)
                        .max_depth(file_picker_config.max_depth)
                        .filter_entry(move |entry| {
                            filter_picker_entry(entry, &absolute_root, dedup_symlinks)
                        })
                        .build_parallel()
                        .run(|| {
                            let mut searcher = searcher.clone();
                            let matcher = matcher.clone();
                            let injector = injector_.clone();
                            let documents = &documents;
                            Box::new(move |entry: Result<DirEntry, ignore::Error>| -> WalkState {
                                let entry = match entry {
                                    Ok(entry) => entry,
                                    Err(_) => return WalkState::Continue,
                                };

                                match entry.file_type() {
                                    Some(entry) if entry.is_file() => {}
                                    // skip everything else
                                    _ => return WalkState::Continue,
                                };

                                let mut stop = false;
                                let sink = sinks::UTF8(|line_num, _| {
                                    stop = injector
                                        .push(FileResult::new(entry.path(), line_num as usize - 1))
                                        .is_err();

                                    Ok(!stop)
                                });
                                let doc = documents.iter().find(|&(doc_path, _)| {
                                    doc_path
                                        .as_ref()
                                        .map_or(false, |doc_path| doc_path == entry.path())
                                });

                                let result = if let Some((_, doc)) = doc {
                                    // there is already a buffer for this file
                                    // search the buffer instead of the file because it's faster
                                    // and captures new edits without requiring a save
                                    if searcher.multi_line_with_matcher(&matcher) {
                                        // in this case a continous buffer is required
                                        // convert the rope to a string
                                        let text = doc.to_string();
                                        searcher.search_slice(&matcher, text.as_bytes(), sink)
                                    } else {
                                        searcher.search_reader(
                                            &matcher,
                                            RopeReader::new(doc.slice(..)),
                                            sink,
                                        )
                                    }
                                } else {
                                    searcher.search_path(&matcher, entry.path(), sink)
                                };

                                if let Err(err) = result {
                                    log::error!(
                                        "Global search error: {}, {}",
                                        entry.path().display(),
                                        err
                                    );
                                }
                                if stop {
                                    WalkState::Quit
                                } else {
                                    WalkState::Continue
                                }
                            })
                        });
                });

                cx.jobs.callback(async move {
                    let call = move |_: &mut Editor, compositor: &mut Compositor| {
                        let picker = Picker::with_stream(
                            picker,
                            injector,
                            move |cx, FileResult { path, line_num }, action| {
                                let doc = match cx.editor.open(path, action) {
                                    Ok(id) => doc_mut!(cx.editor, &id),
                                    Err(e) => {
                                        cx.editor.set_error(format!(
                                            "Failed to open file '{}': {}",
                                            path.display(),
                                            e
                                        ));
                                        return;
                                    }
                                };

                                let line_num = *line_num;
                                let view = view_mut!(cx.editor);
                                let text = doc.text();
                                if line_num >= text.len_lines() {
                                    cx.editor.set_error(
                    "The line you jumped to does not exist anymore because the file has changed.",
                );
                                    return;
                                }
                                let start = text.line_to_char(line_num);
                                let end = text.line_to_char((line_num + 1).min(text.len_lines()));

                                doc.set_selection(view.id, Selection::single(start, end));
                                if action.align_view(view, doc.id()) {
                                    align_view(doc, view, Align::Center);
                                }
                            },
                        )
                        .with_preview(
                            |_editor, FileResult { path, line_num }| {
                                Some((path.clone().into(), Some((*line_num, *line_num))))
                            },
                        );
                        compositor.push(Box::new(overlaid(picker)))
                    };
                    Ok(Callback::EditorCompositor(Box::new(call)))
                })
            } else {
                // Otherwise do nothing
                // log::warn!("Global Search Invalid Pattern")
            }
        },
    );
}

enum Extend {
    Above,
    Below,
}

fn extend_line(cx: &mut Context) {
    let (view, doc) = current_ref!(cx.editor);
    let extend = match doc.selection(view.id).primary().direction() {
        Direction::Forward => Extend::Below,
        Direction::Backward => Extend::Above,
    };
    extend_line_impl(cx, extend);
}

fn extend_line_below(cx: &mut Context) {
    extend_line_impl(cx, Extend::Below);
}

fn extend_line_above(cx: &mut Context) {
    extend_line_impl(cx, Extend::Above);
}

fn extend_line_impl(cx: &mut Context, extend: Extend) {
    let count = cx.count();
    let (view, doc) = current!(cx.editor);

    let text = doc.text();
    let selection = doc.selection(view.id).clone().transform(|range| {
        let (start_line, end_line) = range.line_range(text.slice(..));

        let start = text.line_to_char(start_line);
        let end = text.line_to_char(
            (end_line + 1) // newline of end_line
                .min(text.len_lines()),
        );

        // extend to previous/next line if current line is selected
        let (anchor, head) = if range.from() == start && range.to() == end {
            match extend {
                Extend::Above => (end, text.line_to_char(start_line.saturating_sub(count))),
                Extend::Below => (
                    start,
                    text.line_to_char((end_line + count + 1).min(text.len_lines())),
                ),
            }
        } else {
            match extend {
                Extend::Above => (end, text.line_to_char(start_line.saturating_sub(count - 1))),
                Extend::Below => (
                    start,
                    text.line_to_char((end_line + count).min(text.len_lines())),
                ),
            }
        };

        Range::new(anchor, head)
    });

    doc.set_selection(view.id, selection);
}

fn extend_to_line_bounds(cx: &mut Context) {
    let (view, doc) = current!(cx.editor);

    doc.set_selection(
        view.id,
        doc.selection(view.id).clone().transform(|range| {
            let text = doc.text();

            let (start_line, end_line) = range.line_range(text.slice(..));
            let start = text.line_to_char(start_line);
            let end = text.line_to_char((end_line + 1).min(text.len_lines()));

            Range::new(start, end).with_direction(range.direction())
        }),
    );
}

fn shrink_to_line_bounds(cx: &mut Context) {
    let (view, doc) = current!(cx.editor);

    doc.set_selection(
        view.id,
        doc.selection(view.id).clone().transform(|range| {
            let text = doc.text();

            let (start_line, end_line) = range.line_range(text.slice(..));

            // Do nothing if the selection is within one line to prevent
            // conditional logic for the behavior of this command
            if start_line == end_line {
                return range;
            }

            let mut start = text.line_to_char(start_line);

            // line_to_char gives us the start position of the line, so
            // we need to get the start position of the next line. In
            // the editor, this will correspond to the cursor being on
            // the EOL whitespace character, which is what we want.
            let mut end = text.line_to_char((end_line + 1).min(text.len_lines()));

            if start != range.from() {
                start = text.line_to_char((start_line + 1).min(text.len_lines()));
            }

            if end != range.to() {
                end = text.line_to_char(end_line);
            }

            Range::new(start, end).with_direction(range.direction())
        }),
    );
}

enum Operation {
    Delete,
    Change,
}

fn selection_is_linewise(selection: &Selection, text: &Rope) -> bool {
    selection.ranges().iter().all(|range| {
        let text = text.slice(..);
        if range.slice(text).len_lines() < 2 {
            return false;
        }
        // If the start of the selection is at the start of a line and the end at the end of a line.
        let (start_line, end_line) = range.line_range(text);
        let start = text.line_to_char(start_line);
        let end = text.line_to_char((end_line + 1).min(text.len_lines()));
        start == range.from() && end == range.to()
    })
}

fn delete_selection_impl(cx: &mut Context, op: Operation) {
    let (view, doc) = current!(cx.editor);

    let selection = doc.selection(view.id);
    let only_whole_lines = selection_is_linewise(selection, doc.text());

    if cx.register != Some('_') {
        // first yank the selection
        let text = doc.text().slice(..);
        let values: Vec<String> = selection.fragments(text).map(Cow::into_owned).collect();
        let reg_name = cx.register.unwrap_or('"');
        if let Err(err) = cx.editor.registers.write(reg_name, values) {
            cx.editor.set_error(err.to_string());
            return;
        }
    };

    // then delete
    let transaction =
        Transaction::delete_by_selection(doc.text(), selection, |range| (range.from(), range.to()));
    doc.apply(&transaction, view.id);

    match op {
        Operation::Delete => {
            // exit select mode, if currently in select mode
            exit_select_mode(cx);
        }
        Operation::Change => {
            if only_whole_lines {
                open_above(cx);
            } else {
                enter_insert_mode(cx);
            }
        }
    }
}

#[inline]
fn delete_by_selection_insert_mode(
    cx: &mut Context,
    mut f: impl FnMut(RopeSlice, &Range) -> Deletion,
    direction: Direction,
) {
    let (view, doc) = current!(cx.editor);
    let text = doc.text().slice(..);
    let mut selection = SmallVec::new();
    let mut insert_newline = false;
    let text_len = text.len_chars();
    let mut transaction =
        Transaction::delete_by_selection(doc.text(), doc.selection(view.id), |range| {
            let (start, end) = f(text, range);
            if direction == Direction::Forward {
                let mut range = *range;
                if range.head > range.anchor {
                    insert_newline |= end == text_len;
                    // move the cursor to the right so that the selection
                    // doesn't shrink when deleting forward (so the text appears to
                    // move to  left)
                    // += 1 is enough here as the range is normalized to grapheme boundaries
                    // later anyway
                    range.head += 1;
                }
                selection.push(range);
            }
            (start, end)
        });

    // in case we delete the last character and the cursor would be moved to the EOF char
    // insert a newline, just like when entering append mode
    if insert_newline {
        transaction = transaction.insert_at_eof(doc.line_ending.as_str().into());
    }

    if direction == Direction::Forward {
        doc.set_selection(
            view.id,
            Selection::new(selection, doc.selection(view.id).primary_index()),
        );
    }
    doc.apply(&transaction, view.id);
}

fn delete_selection(cx: &mut Context) {
    delete_selection_impl(cx, Operation::Delete);
}

fn delete_selection_noyank(cx: &mut Context) {
    cx.register = Some('_');
    delete_selection_impl(cx, Operation::Delete);
}

fn change_selection(cx: &mut Context) {
    delete_selection_impl(cx, Operation::Change);
}

fn change_selection_noyank(cx: &mut Context) {
    cx.register = Some('_');
    delete_selection_impl(cx, Operation::Change);
}

fn collapse_selection(cx: &mut Context) {
    let (view, doc) = current!(cx.editor);
    let text = doc.text().slice(..);

    let selection = doc.selection(view.id).clone().transform(|range| {
        let pos = range.cursor(text);
        Range::new(pos, pos)
    });
    doc.set_selection(view.id, selection);
}

fn flip_selections(cx: &mut Context) {
    let (view, doc) = current!(cx.editor);

    let selection = doc
        .selection(view.id)
        .clone()
        .transform(|range| range.flip());
    doc.set_selection(view.id, selection);
}

fn ensure_selections_forward(cx: &mut Context) {
    let (view, doc) = current!(cx.editor);

    let selection = doc
        .selection(view.id)
        .clone()
        .transform(|r| r.with_direction(Direction::Forward));

    doc.set_selection(view.id, selection);
}

fn enter_insert_mode(cx: &mut Context) {
    cx.editor.mode = Mode::Insert;
}

// inserts at the start of each selection
fn insert_mode(cx: &mut Context) {
    enter_insert_mode(cx);
    let (view, doc) = current!(cx.editor);

    log::trace!(
        "entering insert mode with sel: {:?}, text: {:?}",
        doc.selection(view.id),
        doc.text().to_string()
    );

    let selection = doc
        .selection(view.id)
        .clone()
        .transform(|range| Range::new(range.to(), range.from()));

    doc.set_selection(view.id, selection);
}

// inserts at the end of each selection
fn append_mode(cx: &mut Context) {
    enter_insert_mode(cx);
    let (view, doc) = current!(cx.editor);
    doc.restore_cursor = true;
    let text = doc.text().slice(..);

    // Make sure there's room at the end of the document if the last
    // selection butts up against it.
    let end = text.len_chars();
    let last_range = doc
        .selection(view.id)
        .iter()
        .last()
        .expect("selection should always have at least one range");
    if !last_range.is_empty() && last_range.to() == end {
        let transaction = Transaction::change(
            doc.text(),
            [(end, end, Some(doc.line_ending.as_str().into()))].into_iter(),
        );
        doc.apply(&transaction, view.id);
    }

    let selection = doc.selection(view.id).clone().transform(|range| {
        Range::new(
            range.from(),
            graphemes::next_grapheme_boundary(doc.text().slice(..), range.to()),
        )
    });
    doc.set_selection(view.id, selection);
}

fn file_picker(cx: &mut Context) {
    let root = find_workspace().0;
    if !root.exists() {
        cx.editor.set_error("Workspace directory does not exist");
        return;
    }
    let picker = ui::file_picker(root, &cx.editor.config());
    cx.push_layer(Box::new(overlaid(picker)));
}

fn file_picker_in_current_buffer_directory(cx: &mut Context) {
    let doc_dir = doc!(cx.editor)
        .path()
        .and_then(|path| path.parent().map(|path| path.to_path_buf()));

    let path = match doc_dir {
        Some(path) => path,
        None => {
            cx.editor.set_error("current buffer has no path or parent");
            return;
        }
    };

    let picker = ui::file_picker(path, &cx.editor.config());
    cx.push_layer(Box::new(overlaid(picker)));
}

fn file_picker_in_current_directory(cx: &mut Context) {
    let cwd = helix_loader::current_working_dir();
    if !cwd.exists() {
        cx.editor
            .set_error("Current working directory does not exist");
        return;
    }
    let picker = ui::file_picker(cwd, &cx.editor.config());
    cx.push_layer(Box::new(overlaid(picker)));
}

fn buffer_picker(cx: &mut Context) {
    let current = view!(cx.editor).doc;

    struct BufferMeta {
        id: DocumentId,
        path: Option<PathBuf>,
        name: Option<String>,
        is_modified: bool,
        is_current: bool,
        focused_at: std::time::Instant,
    }

    impl ui::menu::Item for BufferMeta {
        type Data = ();

        fn format(&self, _data: &Self::Data) -> Row {
            let path = self
                .path
                .as_deref()
                .map(helix_core::path::get_relative_path);
            let path = match path
                .as_deref()
                .and_then(Path::to_str)
                .or_else(|| self.name.as_ref().map(|x| x.as_str()))
            {
                Some(path) => path,
                None => SCRATCH_BUFFER_NAME,
            };

            let mut flags = String::new();
            if self.is_modified {
                flags.push('+');
            }
            if self.is_current {
                flags.push('*');
            }

            Row::new([self.id.to_string(), flags, path.to_string()])
        }
    }

    let new_meta = |doc: &Document| BufferMeta {
        id: doc.id(),
        path: doc.path().cloned(),
        name: doc.name.clone(),
        is_modified: doc.is_modified(),
        is_current: doc.id() == current,
        focused_at: doc.focused_at,
    };

    let mut items = cx
        .editor
        .documents
        .values()
        .map(|doc| new_meta(doc))
        .collect::<Vec<BufferMeta>>();

    // mru
    items.sort_unstable_by_key(|item| std::cmp::Reverse(item.focused_at));

    let picker = Picker::new(items, (), |cx, meta, action| {
        cx.editor.switch(meta.id, action);
    })
    .with_preview(|editor, meta| {
        let doc = &editor.documents.get(&meta.id)?;
        let &view_id = doc.selections().keys().next()?;
        let line = doc
            .selection(view_id)
            .primary()
            .cursor_line(doc.text().slice(..));
        Some((meta.id.into(), Some((line, line))))
    });
    cx.push_layer(Box::new(overlaid(picker)));
}

fn jumplist_picker(cx: &mut Context) {
    struct JumpMeta {
        id: DocumentId,
        path: Option<PathBuf>,
        selection: Selection,
        text: String,
        is_current: bool,
    }

    impl ui::menu::Item for JumpMeta {
        type Data = ();

        fn format(&self, _data: &Self::Data) -> Row {
            let path = self
                .path
                .as_deref()
                .map(helix_core::path::get_relative_path);
            let path = match path.as_deref().and_then(Path::to_str) {
                Some(path) => path,
                None => SCRATCH_BUFFER_NAME,
            };

            let mut flags = Vec::new();
            if self.is_current {
                flags.push("*");
            }

            let flag = if flags.is_empty() {
                "".into()
            } else {
                format!(" ({})", flags.join(""))
            };
            format!("{} {}{} {}", self.id, path, flag, self.text).into()
        }
    }

    for (view, _) in cx.editor.tree.views_mut() {
        for doc_id in view.jumps.iter().map(|e| e.0).collect::<Vec<_>>().iter() {
            let doc = doc_mut!(cx.editor, doc_id);
            view.sync_changes(doc);
        }
    }

    let new_meta = |view: &View, doc_id: DocumentId, selection: Selection| {
        let doc = &cx.editor.documents.get(&doc_id);
        let text = doc.map_or("".into(), |d| {
            selection
                .fragments(d.text().slice(..))
                .map(Cow::into_owned)
                .collect::<Vec<_>>()
                .join(" ")
        });

        JumpMeta {
            id: doc_id,
            path: doc.and_then(|d| d.path().cloned()),
            selection,
            text,
            is_current: view.doc == doc_id,
        }
    };

    let picker = Picker::new(
        cx.editor
            .tree
            .views()
            .flat_map(|(view, _)| {
                view.jumps
                    .iter()
                    .map(|(doc_id, selection)| new_meta(view, *doc_id, selection.clone()))
            })
            .collect(),
        (),
        |cx, meta, action| {
            cx.editor.switch(meta.id, action);
            let config = cx.editor.config();
            let (view, doc) = (view_mut!(cx.editor), doc_mut!(cx.editor, &meta.id));
            doc.set_selection(view.id, meta.selection.clone());
            if action.align_view(view, doc.id()) {
                view.ensure_cursor_in_view_center(doc, config.scrolloff);
            }
        },
    )
    .with_preview(|editor, meta| {
        let doc = &editor.documents.get(&meta.id)?;
        let line = meta.selection.primary().cursor_line(doc.text().slice(..));
        Some((meta.id.into(), Some((line, line))))
    });
    cx.push_layer(Box::new(overlaid(picker)));
}

impl ui::menu::Item for MappableCommand {
    type Data = ReverseKeymap;

    fn format(&self, keymap: &Self::Data) -> Row {
        let fmt_binding = |bindings: &Vec<Vec<KeyEvent>>| -> String {
            bindings.iter().fold(String::new(), |mut acc, bind| {
                if !acc.is_empty() {
                    acc.push(' ');
                }
                for key in bind {
                    acc.push_str(&key.key_sequence_format());
                }
                acc
            })
        };

        match self {
            MappableCommand::Typable { doc, name, .. } => match keymap.get(name as &String) {
                Some(bindings) => format!("{} ({}) [:{}]", doc, fmt_binding(bindings), name).into(),
                None => format!("{} [:{}]", doc, name).into(),
            },
            MappableCommand::Static { doc, name, .. } => match keymap.get(*name) {
                Some(bindings) => format!("{} ({}) [{}]", doc, fmt_binding(bindings), name).into(),
                None => format!("{} [{}]", doc, name).into(),
            },
        }
    }
}

pub fn command_palette(cx: &mut Context) {
    let register = cx.register;
    let count = cx.count;

    cx.callback.push(Box::new(
        move |compositor: &mut Compositor, cx: &mut compositor::Context| {
            let keymap = compositor.find::<ui::EditorView>().unwrap().keymaps.map()
                [&cx.editor.mode]
                .reverse_map();

            let mut commands: Vec<MappableCommand> = MappableCommand::STATIC_COMMAND_LIST.into();
            commands.extend(typed::TYPABLE_COMMAND_LIST.iter().map(|cmd| {
                MappableCommand::Typable {
                    name: cmd.name.to_owned(),
                    doc: cmd.doc.to_owned(),
                    args: Vec::new(),
                }
            }));

            let picker = Picker::new(commands, keymap, move |cx, command, _action| {
                let mut ctx = Context {
                    register,
                    count,
                    editor: cx.editor,
                    callback: Vec::new(),
                    on_next_key_callback: None,
                    jobs: cx.jobs,
                };
                let focus = view!(ctx.editor).id;

                command.execute(&mut ctx);

                if ctx.editor.tree.contains(focus) {
                    let config = ctx.editor.config();
                    let mode = ctx.editor.mode();
                    let view = view_mut!(ctx.editor, focus);
                    let doc = doc_mut!(ctx.editor, &view.doc);

                    view.ensure_cursor_in_view(doc, config.scrolloff);

                    if mode != Mode::Insert {
                        doc.append_changes_to_history(view);
                    }
                }
            });
            compositor.push(Box::new(overlaid(picker)));
        },
    ));
}

fn last_picker(cx: &mut Context) {
    // TODO: last picker does not seem to work well with buffer_picker
    cx.callback.push(Box::new(|compositor, cx| {
        if let Some(picker) = compositor.last_picker.take() {
            compositor.push(picker);
        } else {
            cx.editor.set_error("no last picker")
        }
    }));
}

/// Fallback position to use for [`insert_with_indent`].
enum IndentFallbackPos {
    LineStart,
    LineEnd,
}

// `I` inserts at the first nonwhitespace character of each line with a selection.
// If the line is empty, automatically indent.
fn insert_at_line_start(cx: &mut Context) {
    insert_with_indent(cx, IndentFallbackPos::LineStart);
}

// `A` inserts at the end of each line with a selection.
// If the line is empty, automatically indent.
fn insert_at_line_end(cx: &mut Context) {
    insert_with_indent(cx, IndentFallbackPos::LineEnd);
}

// Enter insert mode and auto-indent the current line if it is empty.
// If the line is not empty, move the cursor to the specified fallback position.
fn insert_with_indent(cx: &mut Context, cursor_fallback: IndentFallbackPos) {
    enter_insert_mode(cx);

    let (view, doc) = current!(cx.editor);

    let text = doc.text().slice(..);
    let contents = doc.text();
    let selection = doc.selection(view.id);

    let language_config = doc.language_config();
    let syntax = doc.syntax();
    let tab_width = doc.tab_width();

    let mut ranges = SmallVec::with_capacity(selection.len());
    let mut offs = 0;

    let mut transaction = Transaction::change_by_selection(contents, selection, |range| {
        let cursor_line = range.cursor_line(text);
        let cursor_line_start = text.line_to_char(cursor_line);

        if line_end_char_index(&text, cursor_line) == cursor_line_start {
            // line is empty => auto indent
            let line_end_index = cursor_line_start;

            let indent = indent::indent_for_newline(
                language_config,
                syntax,
                &doc.indent_style,
                tab_width,
                text,
                cursor_line,
                line_end_index,
                cursor_line,
            );

            // calculate new selection ranges
            let pos = offs + cursor_line_start;
            let indent_width = indent.chars().count();
            ranges.push(Range::point(pos + indent_width));
            offs += indent_width;

            (line_end_index, line_end_index, Some(indent.into()))
        } else {
            // move cursor to the fallback position
            let pos = match cursor_fallback {
                IndentFallbackPos::LineStart => {
                    find_first_non_whitespace_char(text.line(cursor_line))
                        .map(|ws_offset| ws_offset + cursor_line_start)
                        .unwrap_or(cursor_line_start)
                }
                IndentFallbackPos::LineEnd => line_end_char_index(&text, cursor_line),
            };

            ranges.push(range.put_cursor(text, pos + offs, cx.editor.mode == Mode::Select));

            (cursor_line_start, cursor_line_start, None)
        }
    });

    transaction = transaction.with_selection(Selection::new(ranges, selection.primary_index()));
    doc.apply(&transaction, view.id);
}

// Creates an LspCallback that waits for formatting changes to be computed. When they're done,
// it applies them, but only if the doc hasn't changed.
//
// TODO: provide some way to cancel this, probably as part of a more general job cancellation
// scheme
async fn make_format_callback(
    doc_id: DocumentId,
    doc_version: i32,
    view_id: ViewId,
    format: impl Future<Output = Result<Transaction, FormatterError>> + Send + 'static,
    write: Option<(Option<PathBuf>, bool)>,
) -> anyhow::Result<job::Callback> {
    let format = format.await;

    let call: job::Callback = Callback::Editor(Box::new(move |editor| {
        if !editor.documents.contains_key(&doc_id) || !editor.tree.contains(view_id) {
            return;
        }

        let scrolloff = editor.config().scrolloff;
        let doc = doc_mut!(editor, &doc_id);
        let view = view_mut!(editor, view_id);

        if let Ok(format) = format {
            if doc.version() == doc_version {
                doc.apply(&format, view.id);
                doc.append_changes_to_history(view);
                doc.detect_indent_and_line_ending();
                view.ensure_cursor_in_view(doc, scrolloff);
            } else {
                log::info!("discarded formatting changes because the document changed");
            }
        }

        if let Some((path, force)) = write {
            let id = doc.id();
            if let Err(err) = editor.save(id, path, force) {
                editor.set_error(format!("Error saving: {}", err));
            }
        }
    }));

    Ok(call)
}

#[derive(PartialEq, Eq)]
pub enum Open {
    Below,
    Above,
}

fn open(cx: &mut Context, open: Open) {
    let count = cx.count();
    enter_insert_mode(cx);
    let (view, doc) = current!(cx.editor);

    let text = doc.text().slice(..);
    let contents = doc.text();
    let selection = doc.selection(view.id);

    let mut ranges = SmallVec::with_capacity(selection.len());
    let mut offs = 0;

    let mut transaction = Transaction::change_by_selection(contents, selection, |range| {
        let cursor_line = text.char_to_line(match open {
            Open::Below => graphemes::prev_grapheme_boundary(text, range.to()),
            Open::Above => range.from(),
        });

        let new_line = match open {
            // adjust position to the end of the line (next line - 1)
            Open::Below => cursor_line + 1,
            // adjust position to the end of the previous line (current line - 1)
            Open::Above => cursor_line,
        };

        let line_num = new_line.saturating_sub(1);

        // Index to insert newlines after, as well as the char width
        // to use to compensate for those inserted newlines.
        let (line_end_index, line_end_offset_width) = if new_line == 0 {
            (0, 0)
        } else {
            (
                line_end_char_index(&text, line_num),
                doc.line_ending.len_chars(),
            )
        };

        let indent = indent::indent_for_newline(
            doc.language_config(),
            doc.syntax(),
            &doc.indent_style,
            doc.tab_width(),
            text,
            line_num,
            line_end_index,
            cursor_line,
        );

        let indent_len = indent.len();
        let mut text = String::with_capacity(1 + indent_len);
        text.push_str(doc.line_ending.as_str());
        text.push_str(&indent);
        let text = text.repeat(count);

        // calculate new selection ranges
        let pos = offs + line_end_index + line_end_offset_width;
        for i in 0..count {
            // pos                    -> beginning of reference line,
            // + (i * (1+indent_len)) -> beginning of i'th line from pos
            // + indent_len ->        -> indent for i'th line
            ranges.push(Range::point(pos + (i * (1 + indent_len)) + indent_len));
        }

        offs += text.chars().count();

        (line_end_index, line_end_index, Some(text.into()))
    });

    transaction = transaction.with_selection(Selection::new(ranges, selection.primary_index()));

    doc.apply(&transaction, view.id);
}

// o inserts a new line after each line with a selection
fn open_below(cx: &mut Context) {
    open(cx, Open::Below)
}

// O inserts a new line before each line with a selection
fn open_above(cx: &mut Context) {
    open(cx, Open::Above)
}

fn normal_mode(cx: &mut Context) {
    cx.editor.enter_normal_mode();
}

// Store a jump on the jumplist.
fn push_jump(view: &mut View, doc: &Document) {
    let jump = (doc.id(), doc.selection(view.id).clone());
    view.jumps.push(jump);
}

fn goto_line(cx: &mut Context) {
    if cx.count.is_some() {
        let (view, doc) = current!(cx.editor);
        push_jump(view, doc);

        goto_line_without_jumplist(cx.editor, cx.count);
    }
}

fn goto_line_without_jumplist(editor: &mut Editor, count: Option<NonZeroUsize>) {
    if let Some(count) = count {
        let (view, doc) = current!(editor);
        let text = doc.text().slice(..);
        let max_line = if text.line(text.len_lines() - 1).len_chars() == 0 {
            // If the last line is blank, don't jump to it.
            text.len_lines().saturating_sub(2)
        } else {
            text.len_lines() - 1
        };
        let line_idx = std::cmp::min(count.get() - 1, max_line);
        let pos = text.line_to_char(line_idx);
        let selection = doc
            .selection(view.id)
            .clone()
            .transform(|range| range.put_cursor(text, pos, editor.mode == Mode::Select));

        doc.set_selection(view.id, selection);
    }
}

fn goto_last_line(cx: &mut Context) {
    let (view, doc) = current!(cx.editor);
    let text = doc.text().slice(..);
    let line_idx = if text.line(text.len_lines() - 1).len_chars() == 0 {
        // If the last line is blank, don't jump to it.
        text.len_lines().saturating_sub(2)
    } else {
        text.len_lines() - 1
    };
    let pos = text.line_to_char(line_idx);
    let selection = doc
        .selection(view.id)
        .clone()
        .transform(|range| range.put_cursor(text, pos, cx.editor.mode == Mode::Select));

    push_jump(view, doc);
    doc.set_selection(view.id, selection);
}

fn goto_last_accessed_file(cx: &mut Context) {
    let view = view_mut!(cx.editor);
    if let Some(alt) = view.docs_access_history.pop() {
        cx.editor.switch(alt, Action::Replace);
    } else {
        cx.editor.set_error("no last accessed buffer")
    }
}

fn goto_last_modification(cx: &mut Context) {
    let (view, doc) = current!(cx.editor);
    let pos = doc.history.get_mut().last_edit_pos();
    let text = doc.text().slice(..);
    if let Some(pos) = pos {
        let selection = doc
            .selection(view.id)
            .clone()
            .transform(|range| range.put_cursor(text, pos, cx.editor.mode == Mode::Select));
        doc.set_selection(view.id, selection);
    }
}

fn goto_last_modified_file(cx: &mut Context) {
    let view = view!(cx.editor);
    let alternate_file = view
        .last_modified_docs
        .into_iter()
        .flatten()
        .find(|&id| id != view.doc);
    if let Some(alt) = alternate_file {
        cx.editor.switch(alt, Action::Replace);
    } else {
        cx.editor.set_error("no last modified buffer")
    }
}

fn select_mode(cx: &mut Context) {
    let (view, doc) = current!(cx.editor);
    let text = doc.text().slice(..);

    // Make sure end-of-document selections are also 1-width.
    // (With the exception of being in an empty document, of course.)
    let selection = doc.selection(view.id).clone().transform(|range| {
        if range.is_empty() && range.head == text.len_chars() {
            Range::new(
                graphemes::prev_grapheme_boundary(text, range.anchor),
                range.head,
            )
        } else {
            range
        }
    });
    doc.set_selection(view.id, selection);

    cx.editor.mode = Mode::Select;
}

fn exit_select_mode(cx: &mut Context) {
    if cx.editor.mode == Mode::Select {
        cx.editor.mode = Mode::Normal;
    }
}

fn goto_first_diag(cx: &mut Context) {
    let (view, doc) = current!(cx.editor);
    let selection = match doc.shown_diagnostics().next() {
        Some(diag) => Selection::single(diag.range.start, diag.range.end),
        None => return,
    };
    doc.set_selection(view.id, selection);
}

fn goto_last_diag(cx: &mut Context) {
    let (view, doc) = current!(cx.editor);
    let selection = match doc.shown_diagnostics().last() {
        Some(diag) => Selection::single(diag.range.start, diag.range.end),
        None => return,
    };
    doc.set_selection(view.id, selection);
}

fn goto_next_diag(cx: &mut Context) {
    let (view, doc) = current!(cx.editor);

    let cursor_pos = doc
        .selection(view.id)
        .primary()
        .cursor(doc.text().slice(..));

    let diag = doc
        .shown_diagnostics()
        .find(|diag| diag.range.start > cursor_pos)
        .or_else(|| doc.shown_diagnostics().next());

    let selection = match diag {
        Some(diag) => Selection::single(diag.range.start, diag.range.end),
        None => return,
    };
    doc.set_selection(view.id, selection);
}

fn goto_prev_diag(cx: &mut Context) {
    let (view, doc) = current!(cx.editor);

    let cursor_pos = doc
        .selection(view.id)
        .primary()
        .cursor(doc.text().slice(..));

    let diag = doc
        .shown_diagnostics()
        .rev()
        .find(|diag| diag.range.start < cursor_pos)
        .or_else(|| doc.shown_diagnostics().last());

    let selection = match diag {
        // NOTE: the selection is reversed because we're jumping to the
        // previous diagnostic.
        Some(diag) => Selection::single(diag.range.end, diag.range.start),
        None => return,
    };
    doc.set_selection(view.id, selection);
}

fn goto_first_change(cx: &mut Context) {
    goto_first_change_impl(cx, false);
}

fn goto_last_change(cx: &mut Context) {
    goto_first_change_impl(cx, true);
}

fn goto_first_change_impl(cx: &mut Context, reverse: bool) {
    let editor = &mut cx.editor;
    let (view, doc) = current!(editor);
    if let Some(handle) = doc.diff_handle() {
        let hunk = {
            let diff = handle.load();
            let idx = if reverse {
                diff.len().saturating_sub(1)
            } else {
                0
            };
            diff.nth_hunk(idx)
        };
        if hunk != Hunk::NONE {
            let range = hunk_range(hunk, doc.text().slice(..));
            doc.set_selection(view.id, Selection::single(range.anchor, range.head));
        }
    }
}

fn goto_next_change(cx: &mut Context) {
    goto_next_change_impl(cx, Direction::Forward)
}

fn goto_prev_change(cx: &mut Context) {
    goto_next_change_impl(cx, Direction::Backward)
}

fn goto_next_change_impl(cx: &mut Context, direction: Direction) {
    let count = cx.count() as u32 - 1;
    let motion = move |editor: &mut Editor| {
        let (view, doc) = current!(editor);
        let doc_text = doc.text().slice(..);
        let diff_handle = if let Some(diff_handle) = doc.diff_handle() {
            diff_handle
        } else {
            editor.set_status("Diff is not available in current buffer");
            return;
        };

        let selection = doc.selection(view.id).clone().transform(|range| {
            let cursor_line = range.cursor_line(doc_text) as u32;

            let diff = diff_handle.load();
            let hunk_idx = match direction {
                Direction::Forward => diff
                    .next_hunk(cursor_line)
                    .map(|idx| (idx + count).min(diff.len() - 1)),
                Direction::Backward => diff
                    .prev_hunk(cursor_line)
                    .map(|idx| idx.saturating_sub(count)),
            };
            let Some(hunk_idx) = hunk_idx else {
                return range;
            };
            let hunk = diff.nth_hunk(hunk_idx);
            let new_range = hunk_range(hunk, doc_text);
            if editor.mode == Mode::Select {
                let head = if new_range.head < range.anchor {
                    new_range.anchor
                } else {
                    new_range.head
                };

                Range::new(range.anchor, head)
            } else {
                new_range.with_direction(direction)
            }
        });

        doc.set_selection(view.id, selection)
    };
    cx.editor.apply_motion(motion);
}

/// Returns the [Range] for a [Hunk] in the given text.
/// Additions and modifications cover the added and modified ranges.
/// Deletions are represented as the point at the start of the deletion hunk.
fn hunk_range(hunk: Hunk, text: RopeSlice) -> Range {
    let anchor = text.line_to_char(hunk.after.start as usize);
    let head = if hunk.after.is_empty() {
        anchor + 1
    } else {
        text.line_to_char(hunk.after.end as usize)
    };

    Range::new(anchor, head)
}

pub mod insert {
    use crate::events::PostInsertChar;

    use super::*;
    pub type Hook = fn(&Rope, &Selection, char) -> Option<Transaction>;

    /// Exclude the cursor in range.
    fn exclude_cursor(text: RopeSlice, range: Range, cursor: Range) -> Range {
        if range.to() == cursor.to() && text.len_chars() != cursor.to() {
            Range::new(
                range.from(),
                graphemes::prev_grapheme_boundary(text, cursor.to()),
            )
        } else {
            range
        }
    }

    // The default insert hook: simply insert the character
    #[allow(clippy::unnecessary_wraps)] // need to use Option<> because of the Hook signature
    fn insert(doc: &Rope, selection: &Selection, ch: char) -> Option<Transaction> {
        let cursors = selection.clone().cursors(doc.slice(..));
        let mut t = Tendril::new();
        t.push(ch);
        let transaction = Transaction::insert(doc, &cursors, t);
        Some(transaction)
    }

    use helix_core::auto_pairs;
    use helix_view::editor::SmartTabConfig;

    pub fn insert_char(cx: &mut Context, c: char) {
        let (view, doc) = current_ref!(cx.editor);
        let text = doc.text();
        let selection = doc.selection(view.id);
        let auto_pairs = doc.auto_pairs(cx.editor);

        let transaction = auto_pairs
            .as_ref()
            .and_then(|ap| auto_pairs::hook(text, selection, c, ap))
            .or_else(|| insert(text, selection, c));

        let (view, doc) = current!(cx.editor);
        if let Some(t) = transaction {
            doc.apply(&t, view.id);
        }

        helix_event::dispatch(PostInsertChar { c, cx });
    }

    pub fn insert_string(cx: &mut Context, string: String) {
        let (view, doc) = current!(cx.editor);

        let indent = Tendril::from(string);
        let transaction = Transaction::insert(
            doc.text(),
            &doc.selection(view.id).clone().cursors(doc.text().slice(..)),
            indent,
        );
        doc.apply(&transaction, view.id);
    }

    pub fn smart_tab(cx: &mut Context) {
        let (view, doc) = current_ref!(cx.editor);
        let view_id = view.id;

        if matches!(
            cx.editor.config().smart_tab,
            Some(SmartTabConfig { enable: true, .. })
        ) {
            let cursors_after_whitespace = doc.selection(view_id).ranges().iter().all(|range| {
                let cursor = range.cursor(doc.text().slice(..));
                let current_line_num = doc.text().char_to_line(cursor);
                let current_line_start = doc.text().line_to_char(current_line_num);
                let left = doc.text().slice(current_line_start..cursor);
                left.chars().all(|c| c.is_whitespace())
            });

            if !cursors_after_whitespace {
                move_parent_node_end(cx);
                return;
            }
        }

        insert_tab(cx);
    }

    pub fn insert_tab(cx: &mut Context) {
        let (view, doc) = current!(cx.editor);
        // TODO: round out to nearest indentation level (for example a line with 3 spaces should
        // indent by one to reach 4 spaces).

        let indent = Tendril::from(doc.indent_style.as_str());
        let transaction = Transaction::insert(
            doc.text(),
            &doc.selection(view.id).clone().cursors(doc.text().slice(..)),
            indent,
        );
        doc.apply(&transaction, view.id);
    }

    pub fn insert_newline(cx: &mut Context) {
        let (view, doc) = current_ref!(cx.editor);
        let text = doc.text().slice(..);

        let contents = doc.text();
        let selection = doc.selection(view.id).clone();
        let mut ranges = SmallVec::with_capacity(selection.len());

        // TODO: this is annoying, but we need to do it to properly calculate pos after edits
        let mut global_offs = 0;

        let mut transaction = Transaction::change_by_selection(contents, &selection, |range| {
            let pos = range.cursor(text);

            let prev = if pos == 0 {
                ' '
            } else {
                contents.char(pos - 1)
            };
            let curr = contents.get_char(pos).unwrap_or(' ');

            let current_line = text.char_to_line(pos);
            let line_is_only_whitespace = text
                .line(current_line)
                .chars()
                .all(|char| char.is_ascii_whitespace());

            let mut new_text = String::new();

            // If the current line is all whitespace, insert a line ending at the beginning of
            // the current line. This makes the current line empty and the new line contain the
            // indentation of the old line.
            let (from, to, local_offs) = if line_is_only_whitespace {
                let line_start = text.line_to_char(current_line);
                new_text.push_str(doc.line_ending.as_str());

                (line_start, line_start, new_text.chars().count())
            } else {
                let indent = indent::indent_for_newline(
                    doc.language_config(),
                    doc.syntax(),
                    &doc.indent_style,
                    doc.tab_width(),
                    text,
                    current_line,
                    pos,
                    current_line,
                );

                // If we are between pairs (such as brackets), we want to
                // insert an additional line which is indented one level
                // more and place the cursor there
                let on_auto_pair = doc
                    .auto_pairs(cx.editor)
                    .and_then(|pairs| pairs.get(prev))
                    .map_or(false, |pair| pair.open == prev && pair.close == curr);

                let local_offs = if on_auto_pair {
                    let inner_indent = indent.clone() + doc.indent_style.as_str();
                    new_text.reserve_exact(2 + indent.len() + inner_indent.len());
                    new_text.push_str(doc.line_ending.as_str());
                    new_text.push_str(&inner_indent);
                    let local_offs = new_text.chars().count();
                    new_text.push_str(doc.line_ending.as_str());
                    new_text.push_str(&indent);
                    local_offs
                } else {
                    new_text.reserve_exact(1 + indent.len());
                    new_text.push_str(doc.line_ending.as_str());
                    new_text.push_str(&indent);
                    new_text.chars().count()
                };

                (pos, pos, local_offs)
            };

            let new_range = if doc.restore_cursor {
                // when appending, extend the range by local_offs
                Range::new(
                    range.anchor + global_offs,
                    range.head + local_offs + global_offs,
                )
            } else {
                // when inserting, slide the range by local_offs
                Range::new(
                    range.anchor + local_offs + global_offs,
                    range.head + local_offs + global_offs,
                )
            };

            // TODO: range replace or extend
            // range.replace(|range| range.is_empty(), head); -> fn extend if cond true, new head pos
            // can be used with cx.mode to do replace or extend on most changes
            ranges.push(new_range);
            global_offs += new_text.chars().count();

            (from, to, Some(new_text.into()))
        });

        transaction = transaction.with_selection(Selection::new(ranges, selection.primary_index()));

        let (view, doc) = current!(cx.editor);
        doc.apply(&transaction, view.id);
    }

    pub fn delete_char_backward(cx: &mut Context) {
        let count = cx.count();
        let (view, doc) = current_ref!(cx.editor);
        let text = doc.text().slice(..);
        let tab_width = doc.tab_width();
        let indent_width = doc.indent_width();
        let auto_pairs = doc.auto_pairs(cx.editor);

        let transaction =
            Transaction::delete_by_selection(doc.text(), doc.selection(view.id), |range| {
                let pos = range.cursor(text);
                if pos == 0 {
                    return (pos, pos);
                }
                let line_start_pos = text.line_to_char(range.cursor_line(text));
                // consider to delete by indent level if all characters before `pos` are indent units.
                let fragment = Cow::from(text.slice(line_start_pos..pos));
                if !fragment.is_empty() && fragment.chars().all(|ch| ch == ' ' || ch == '\t') {
                    if text.get_char(pos.saturating_sub(1)) == Some('\t') {
                        // fast path, delete one char
                        (graphemes::nth_prev_grapheme_boundary(text, pos, 1), pos)
                    } else {
                        let width: usize = fragment
                            .chars()
                            .map(|ch| {
                                if ch == '\t' {
                                    tab_width
                                } else {
                                    // it can be none if it still meet control characters other than '\t'
                                    // here just set the width to 1 (or some value better?).
                                    ch.width().unwrap_or(1)
                                }
                            })
                            .sum();
                        let mut drop = width % indent_width; // round down to nearest unit
                        if drop == 0 {
                            drop = indent_width
                        }; // if it's already at a unit, consume a whole unit
                        let mut chars = fragment.chars().rev();
                        let mut start = pos;
                        for _ in 0..drop {
                            // delete up to `drop` spaces
                            match chars.next() {
                                Some(' ') => start -= 1,
                                _ => break,
                            }
                        }
                        (start, pos) // delete!
                    }
                } else {
                    match (
                        text.get_char(pos.saturating_sub(1)),
                        text.get_char(pos),
                        auto_pairs,
                    ) {
                        (Some(_x), Some(_y), Some(ap))
                            if range.is_single_grapheme(text)
                                && ap.get(_x).is_some()
                                && ap.get(_x).unwrap().open == _x
                                && ap.get(_x).unwrap().close == _y =>
                        // delete both autopaired characters
                        {
                            (
                                graphemes::nth_prev_grapheme_boundary(text, pos, count),
                                graphemes::nth_next_grapheme_boundary(text, pos, count),
                            )
                        }
                        _ =>
                        // delete 1 char
                        {
                            (graphemes::nth_prev_grapheme_boundary(text, pos, count), pos)
                        }
                    }
                }
            });
        let (view, doc) = current!(cx.editor);
        doc.apply(&transaction, view.id);
    }

    pub fn delete_char_forward(cx: &mut Context) {
        let count = cx.count();
        delete_by_selection_insert_mode(
            cx,
            |text, range| {
                let pos = range.cursor(text);
                (pos, graphemes::nth_next_grapheme_boundary(text, pos, count))
            },
            Direction::Forward,
        )
    }

    pub fn delete_word_backward(cx: &mut Context) {
        let count = cx.count();
        delete_by_selection_insert_mode(
            cx,
            |text, range| {
                let anchor = movement::move_prev_word_start(text, *range, count).from();
                let next = Range::new(anchor, range.cursor(text));
                let range = exclude_cursor(text, next, *range);
                (range.from(), range.to())
            },
            Direction::Backward,
        );
    }

    pub fn delete_word_forward(cx: &mut Context) {
        let count = cx.count();
        delete_by_selection_insert_mode(
            cx,
            |text, range| {
                let head = movement::move_next_word_end(text, *range, count).to();
                (range.cursor(text), head)
            },
            Direction::Forward,
        );
    }
}

// Undo / Redo

fn undo(cx: &mut Context) {
    let count = cx.count();
    let (view, doc) = current!(cx.editor);
    for _ in 0..count {
        if !doc.undo(view) {
            cx.editor.set_status("Already at oldest change");
            break;
        }
    }
}

fn redo(cx: &mut Context) {
    let count = cx.count();
    let (view, doc) = current!(cx.editor);
    for _ in 0..count {
        if !doc.redo(view) {
            cx.editor.set_status("Already at newest change");
            break;
        }
    }
}

fn earlier(cx: &mut Context) {
    let count = cx.count();
    let (view, doc) = current!(cx.editor);
    for _ in 0..count {
        // rather than doing in batch we do this so get error halfway
        if !doc.earlier(view, UndoKind::Steps(1)) {
            cx.editor.set_status("Already at oldest change");
            break;
        }
    }
}

fn later(cx: &mut Context) {
    let count = cx.count();
    let (view, doc) = current!(cx.editor);
    for _ in 0..count {
        // rather than doing in batch we do this so get error halfway
        if !doc.later(view, UndoKind::Steps(1)) {
            cx.editor.set_status("Already at newest change");
            break;
        }
    }
}

fn commit_undo_checkpoint(cx: &mut Context) {
    let (view, doc) = current!(cx.editor);
    doc.append_changes_to_history(view);
}

// Yank / Paste

fn yank(cx: &mut Context) {
    yank_impl(cx.editor, cx.register.unwrap_or('"'));
    exit_select_mode(cx);
}

fn yank_to_clipboard(cx: &mut Context) {
    yank_impl(cx.editor, '*');
    exit_select_mode(cx);
}

fn yank_to_primary_clipboard(cx: &mut Context) {
    yank_impl(cx.editor, '+');
    exit_select_mode(cx);
}

fn yank_impl(editor: &mut Editor, register: char) {
    let (view, doc) = current!(editor);
    let text = doc.text().slice(..);

    let values: Vec<String> = doc
        .selection(view.id)
        .fragments(text)
        .map(Cow::into_owned)
        .collect();
    let selections = values.len();

    match editor.registers.write(register, values) {
        Ok(_) => editor.set_status(format!(
            "yanked {selections} selection{} to register {register}",
            if selections == 1 { "" } else { "s" }
        )),
        Err(err) => editor.set_error(err.to_string()),
    }
}

fn yank_joined_impl(editor: &mut Editor, separator: &str, register: char) {
    let (view, doc) = current!(editor);
    let text = doc.text().slice(..);

    let selection = doc.selection(view.id);
    let selections = selection.len();
    let joined = selection
        .fragments(text)
        .fold(String::new(), |mut acc, fragment| {
            if !acc.is_empty() {
                acc.push_str(separator);
            }
            acc.push_str(&fragment);
            acc
        });

    match editor.registers.write(register, vec![joined]) {
        Ok(_) => editor.set_status(format!(
            "joined and yanked {selections} selection{} to register {register}",
            if selections == 1 { "" } else { "s" }
        )),
        Err(err) => editor.set_error(err.to_string()),
    }
}

fn yank_joined(cx: &mut Context) {
    let separator = doc!(cx.editor).line_ending.as_str();
    yank_joined_impl(cx.editor, separator, cx.register.unwrap_or('"'));
    exit_select_mode(cx);
}

fn yank_joined_to_clipboard(cx: &mut Context) {
    let line_ending = doc!(cx.editor).line_ending;
    yank_joined_impl(cx.editor, line_ending.as_str(), '*');
    exit_select_mode(cx);
}

fn yank_joined_to_primary_clipboard(cx: &mut Context) {
    let line_ending = doc!(cx.editor).line_ending;
    yank_joined_impl(cx.editor, line_ending.as_str(), '+');
    exit_select_mode(cx);
}

fn yank_primary_selection_impl(editor: &mut Editor, register: char) {
    let (view, doc) = current!(editor);
    let text = doc.text().slice(..);

    let selection = doc.selection(view.id).primary().fragment(text).to_string();

    match editor.registers.write(register, vec![selection]) {
        Ok(_) => editor.set_status(format!("yanked primary selection to register {register}",)),
        Err(err) => editor.set_error(err.to_string()),
    }
}

fn yank_main_selection_to_clipboard(cx: &mut Context) {
    yank_primary_selection_impl(cx.editor, '*');
    exit_select_mode(cx);
}

fn yank_main_selection_to_primary_clipboard(cx: &mut Context) {
    yank_primary_selection_impl(cx.editor, '+');
    exit_select_mode(cx);
}

#[derive(Copy, Clone)]
enum Paste {
    Before,
    After,
    Cursor,
}

fn paste_impl(
    values: &[String],
    doc: &mut Document,
    view: &mut View,
    action: Paste,
    count: usize,
    mode: Mode,
) {
    if values.is_empty() {
        return;
    }

    let repeat = std::iter::repeat(
        // `values` is asserted to have at least one entry above.
        values
            .last()
            .map(|value| Tendril::from(value.repeat(count)))
            .unwrap(),
    );

    // if any of values ends with a line ending, it's linewise paste
    let linewise = values
        .iter()
        .any(|value| get_line_ending_of_str(value).is_some());

    // Only compiled once.
    static REGEX: Lazy<Regex> = Lazy::new(|| Regex::new(r"\r\n|\r|\n").unwrap());
    let mut values = values
        .iter()
        .map(|value| REGEX.replace_all(value, doc.line_ending.as_str()))
        .map(|value| Tendril::from(value.as_ref().repeat(count)))
        .chain(repeat);

    let text = doc.text();
    let selection = doc.selection(view.id);

    let mut offset = 0;
    let mut ranges = SmallVec::with_capacity(selection.len());

    let mut transaction = Transaction::change_by_selection(text, selection, |range| {
        let pos = match (action, linewise) {
            // paste linewise before
            (Paste::Before, true) => text.line_to_char(text.char_to_line(range.from())),
            // paste linewise after
            (Paste::After, true) => {
                let line = range.line_range(text.slice(..)).1;
                text.line_to_char((line + 1).min(text.len_lines()))
            }
            // paste insert
            (Paste::Before, false) => range.from(),
            // paste append
            (Paste::After, false) => range.to(),
            // paste at cursor
            (Paste::Cursor, _) => range.cursor(text.slice(..)),
        };

        let value = values.next();

        let value_len = value
            .as_ref()
            .map(|content| content.chars().count())
            .unwrap_or_default();
        let anchor = offset + pos;

        let new_range = Range::new(anchor, anchor + value_len).with_direction(range.direction());
        ranges.push(new_range);
        offset += value_len;

        (pos, pos, value)
    });

    if mode == Mode::Normal {
        transaction = transaction.with_selection(Selection::new(ranges, selection.primary_index()));
    }

    doc.apply(&transaction, view.id);
    doc.append_changes_to_history(view);
}

pub(crate) fn paste_bracketed_value(cx: &mut Context, contents: String) {
    let count = cx.count();
    let paste = match cx.editor.mode {
        Mode::Insert | Mode::Select => Paste::Cursor,
        Mode::Normal => Paste::Before,
    };
    let (view, doc) = current!(cx.editor);
    paste_impl(&[contents], doc, view, paste, count, cx.editor.mode);
}

fn paste_clipboard_after(cx: &mut Context) {
    paste(cx.editor, '*', Paste::After, cx.count());
}

fn paste_clipboard_before(cx: &mut Context) {
    paste(cx.editor, '*', Paste::Before, cx.count());
}

fn paste_primary_clipboard_after(cx: &mut Context) {
    paste(cx.editor, '+', Paste::After, cx.count());
}

fn paste_primary_clipboard_before(cx: &mut Context) {
    paste(cx.editor, '+', Paste::Before, cx.count());
}

fn replace_with_yanked(cx: &mut Context) {
    replace_with_yanked_impl(cx.editor, cx.register.unwrap_or('"'), cx.count());
    exit_select_mode(cx);
}

fn replace_with_yanked_impl(editor: &mut Editor, register: char, count: usize) {
    let Some(values) = editor.registers
        .read(register, editor)
        .filter(|values| values.len() > 0) else { return };
    let values: Vec<_> = values.map(|value| value.to_string()).collect();

    let (view, doc) = current!(editor);
    let repeat = std::iter::repeat(
        values
            .last()
            .map(|value| Tendril::from(&value.repeat(count)))
            .unwrap(),
    );
    let mut values = values
        .iter()
        .map(|value| Tendril::from(&value.repeat(count)))
        .chain(repeat);
    let selection = doc.selection(view.id);
    let transaction = Transaction::change_by_selection(doc.text(), selection, |range| {
        if !range.is_empty() {
            (range.from(), range.to(), Some(values.next().unwrap()))
        } else {
            (range.from(), range.to(), None)
        }
    });

    doc.apply(&transaction, view.id);
}

fn replace_selections_with_clipboard(cx: &mut Context) {
    replace_with_yanked_impl(cx.editor, '*', cx.count());
}

fn replace_selections_with_primary_clipboard(cx: &mut Context) {
    replace_with_yanked_impl(cx.editor, '+', cx.count());
}

fn paste(editor: &mut Editor, register: char, pos: Paste, count: usize) {
    let Some(values) = editor.registers.read(register, editor) else { return };
    let values: Vec<_> = values.map(|value| value.to_string()).collect();

    let (view, doc) = current!(editor);
    paste_impl(&values, doc, view, pos, count, editor.mode);
}

fn paste_after(cx: &mut Context) {
    paste(
        cx.editor,
        cx.register.unwrap_or('"'),
        Paste::After,
        cx.count(),
    );
}

fn paste_before(cx: &mut Context) {
    paste(
        cx.editor,
        cx.register.unwrap_or('"'),
        Paste::Before,
        cx.count(),
    );
}

fn get_lines(doc: &Document, view_id: ViewId) -> Vec<usize> {
    let mut lines = Vec::new();

    // Get all line numbers
    for range in doc.selection(view_id) {
        let (start, end) = range.line_range(doc.text().slice(..));

        for line in start..=end {
            lines.push(line)
        }
    }
    lines.sort_unstable(); // sorting by usize so _unstable is preferred
    lines.dedup();
    lines
}

fn indent(cx: &mut Context) {
    let count = cx.count();
    let (view, doc) = current!(cx.editor);
    let lines = get_lines(doc, view.id);

    // Indent by one level
    let indent = Tendril::from(doc.indent_style.as_str().repeat(count));

    let transaction = Transaction::change(
        doc.text(),
        lines.into_iter().filter_map(|line| {
            let is_blank = doc.text().line(line).chunks().all(|s| s.trim().is_empty());
            if is_blank {
                return None;
            }
            let pos = doc.text().line_to_char(line);
            Some((pos, pos, Some(indent.clone())))
        }),
    );
    doc.apply(&transaction, view.id);
}

fn unindent(cx: &mut Context) {
    let count = cx.count();
    let (view, doc) = current!(cx.editor);
    let lines = get_lines(doc, view.id);
    let mut changes = Vec::with_capacity(lines.len());
    let tab_width = doc.tab_width();
    let indent_width = count * doc.indent_width();

    for line_idx in lines {
        let line = doc.text().line(line_idx);
        let mut width = 0;
        let mut pos = 0;

        for ch in line.chars() {
            match ch {
                ' ' => width += 1,
                '\t' => width = (width / tab_width + 1) * tab_width,
                _ => break,
            }

            pos += 1;

            if width >= indent_width {
                break;
            }
        }

        // now delete from start to first non-blank
        if pos > 0 {
            let start = doc.text().line_to_char(line_idx);
            changes.push((start, start + pos, None))
        }
    }

    let transaction = Transaction::change(doc.text(), changes.into_iter());

    doc.apply(&transaction, view.id);
}

fn format_selections(cx: &mut Context) {
    use helix_lsp::{lsp, util::range_to_lsp_range};

    let (view, doc) = current!(cx.editor);
    let view_id = view.id;

    // via lsp if available
    // TODO: else via tree-sitter indentation calculations

    if doc.selection(view_id).len() != 1 {
        cx.editor
            .set_error("format_selections only supports a single selection for now");
        return;
    }

    // TODO extra LanguageServerFeature::FormatSelections?
    // maybe such that LanguageServerFeature::Format contains it as well
    let Some(language_server) = doc
        .language_servers_with_feature(LanguageServerFeature::Format)
        .find(|ls| {
            matches!(
                ls.capabilities().document_range_formatting_provider,
                Some(lsp::OneOf::Left(true) | lsp::OneOf::Right(_))
            )
        })
    else {
        cx.editor
            .set_error("No configured language server supports range formatting");
        return;
    };

    let offset_encoding = language_server.offset_encoding();
    let ranges: Vec<lsp::Range> = doc
        .selection(view_id)
        .iter()
        .map(|range| range_to_lsp_range(doc.text(), *range, offset_encoding))
        .collect();

    // TODO: handle fails
    // TODO: concurrent map over all ranges

    let range = ranges[0];

    let future = language_server
        .text_document_range_formatting(
            doc.identifier(),
            range,
            lsp::FormattingOptions::default(),
            None,
        )
        .unwrap();

    let edits = tokio::task::block_in_place(|| helix_lsp::block_on(future)).unwrap_or_default();

    let transaction =
        helix_lsp::util::generate_transaction_from_edits(doc.text(), edits, offset_encoding);

    doc.apply(&transaction, view_id);
}

fn join_selections_impl(cx: &mut Context, select_space: bool) {
    use movement::skip_while;
    let (view, doc) = current!(cx.editor);
    let text = doc.text();
    let slice = doc.text().slice(..);

    let mut changes = Vec::new();
    let fragment = Tendril::from(" ");

    for selection in doc.selection(view.id) {
        let (start, mut end) = selection.line_range(slice);
        if start == end {
            end = (end + 1).min(text.len_lines() - 1);
        }
        let lines = start..end;

        changes.reserve(lines.len());

        for line in lines {
            let start = line_end_char_index(&slice, line);
            let mut end = text.line_to_char(line + 1);
            end = skip_while(slice, end, |ch| matches!(ch, ' ' | '\t')).unwrap_or(end);

            // need to skip from start, not end
            let change = (start, end, Some(fragment.clone()));
            changes.push(change);
        }
    }

    // nothing to do, bail out early to avoid crashes later
    if changes.is_empty() {
        return;
    }

    changes.sort_unstable_by_key(|(from, _to, _text)| *from);
    changes.dedup();

    // TODO: joining multiple empty lines should be replaced by a single space.
    // need to merge change ranges that touch

    // select inserted spaces
    let transaction = if select_space {
        let ranges: SmallVec<_> = changes
            .iter()
            .scan(0, |offset, change| {
                let range = Range::point(change.0 - *offset);
                *offset += change.1 - change.0 - 1; // -1 because cursor is 0-sized
                Some(range)
            })
            .collect();
        let selection = Selection::new(ranges, 0);
        Transaction::change(doc.text(), changes.into_iter()).with_selection(selection)
    } else {
        Transaction::change(doc.text(), changes.into_iter())
    };

    doc.apply(&transaction, view.id);
}

fn keep_or_remove_selections_impl(cx: &mut Context, remove: bool) {
    // keep or remove selections matching regex
    let reg = cx.register.unwrap_or('/');
    ui::regex_prompt(
        cx,
        if remove { "remove:" } else { "keep:" }.into(),
        Some(reg),
        ui::completers::none,
        move |cx, regex, event| {
            let (view, doc) = current!(cx.editor);
            if !matches!(event, PromptEvent::Update | PromptEvent::Validate) {
                return;
            }
            let text = doc.text().slice(..);

            if let Some(selection) =
                selection::keep_or_remove_matches(text, doc.selection(view.id), &regex, remove)
            {
                doc.set_selection(view.id, selection);
            }
        },
    )
}

fn join_selections(cx: &mut Context) {
    join_selections_impl(cx, false)
}

fn join_selections_space(cx: &mut Context) {
    join_selections_impl(cx, true)
}

fn keep_selections(cx: &mut Context) {
    keep_or_remove_selections_impl(cx, false)
}

fn remove_selections(cx: &mut Context) {
    keep_or_remove_selections_impl(cx, true)
}

fn keep_primary_selection(cx: &mut Context) {
    let (view, doc) = current!(cx.editor);
    // TODO: handle count

    let range = doc.selection(view.id).primary();
    doc.set_selection(view.id, Selection::single(range.anchor, range.head));
}

fn remove_primary_selection(cx: &mut Context) {
    let (view, doc) = current!(cx.editor);
    // TODO: handle count

    let selection = doc.selection(view.id);
    if selection.len() == 1 {
        cx.editor.set_error("no selections remaining");
        return;
    }
    let index = selection.primary_index();
    let selection = selection.clone().remove(index);

    doc.set_selection(view.id, selection);
}

pub fn completion(cx: &mut Context) {
    let (view, doc) = current!(cx.editor);
    let range = doc.selection(view.id).primary();
    let text = doc.text().slice(..);
    let cursor = range.cursor(text);

    cx.editor
        .handlers
        .trigger_completions(cursor, doc.id(), view.id);
}

// comments
fn toggle_comments(cx: &mut Context) {
    let (view, doc) = current!(cx.editor);
    let token = doc
        .language_config()
        .and_then(|lc| lc.comment_token.as_ref())
        .map(|tc| tc.as_ref());
    let transaction = comment::toggle_line_comments(doc.text(), doc.selection(view.id), token);

    doc.apply(&transaction, view.id);
    exit_select_mode(cx);
}

fn rotate_selections(cx: &mut Context, direction: Direction) {
    let count = cx.count();
    let (view, doc) = current!(cx.editor);
    let mut selection = doc.selection(view.id).clone();
    let index = selection.primary_index();
    let len = selection.len();
    selection.set_primary_index(match direction {
        Direction::Forward => (index + count) % len,
        Direction::Backward => (index + (len.saturating_sub(count) % len)) % len,
    });
    doc.set_selection(view.id, selection);
}
fn rotate_selections_forward(cx: &mut Context) {
    rotate_selections(cx, Direction::Forward)
}
fn rotate_selections_backward(cx: &mut Context) {
    rotate_selections(cx, Direction::Backward)
}

enum ReorderStrategy {
    RotateForward,
    RotateBackward,
    Reverse,
}

fn reorder_selection_contents(cx: &mut Context, strategy: ReorderStrategy) {
    let count = cx.count;
    let (view, doc) = current!(cx.editor);
    let text = doc.text().slice(..);

    let selection = doc.selection(view.id);
    let mut fragments: Vec<_> = selection
        .slices(text)
        .map(|fragment| fragment.chunks().collect())
        .collect();

    let group = count
        .map(|count| count.get())
        .unwrap_or(fragments.len()) // default to rotating everything as one group
        .min(fragments.len());

    for chunk in fragments.chunks_mut(group) {
        // TODO: also modify main index
        match strategy {
            ReorderStrategy::RotateForward => chunk.rotate_right(1),
            ReorderStrategy::RotateBackward => chunk.rotate_left(1),
            ReorderStrategy::Reverse => chunk.reverse(),
        };
    }

    let transaction = Transaction::change(
        doc.text(),
        selection
            .ranges()
            .iter()
            .zip(fragments)
            .map(|(range, fragment)| (range.from(), range.to(), Some(fragment))),
    );

    doc.apply(&transaction, view.id);
}

fn rotate_selection_contents_forward(cx: &mut Context) {
    reorder_selection_contents(cx, ReorderStrategy::RotateForward)
}
fn rotate_selection_contents_backward(cx: &mut Context) {
    reorder_selection_contents(cx, ReorderStrategy::RotateBackward)
}
fn reverse_selection_contents(cx: &mut Context) {
    reorder_selection_contents(cx, ReorderStrategy::Reverse)
}

// tree sitter node selection

fn expand_selection(cx: &mut Context) {
    let motion = |editor: &mut Editor| {
        let (view, doc) = current!(editor);

        if let Some(syntax) = doc.syntax() {
            let text = doc.text().slice(..);

            let current_selection = doc.selection(view.id);
            let selection = object::expand_selection(syntax, text, current_selection.clone());

            // check if selection is different from the last one
            if *current_selection != selection {
                // save current selection so it can be restored using shrink_selection
                view.object_selections.push(current_selection.clone());

                doc.set_selection(view.id, selection);
            }
        }
    };
    cx.editor.apply_motion(motion);
}

fn shrink_selection(cx: &mut Context) {
    let motion = |editor: &mut Editor| {
        let (view, doc) = current!(editor);
        let current_selection = doc.selection(view.id);
        // try to restore previous selection
        if let Some(prev_selection) = view.object_selections.pop() {
            if current_selection.contains(&prev_selection) {
                doc.set_selection(view.id, prev_selection);
                return;
            } else {
                // clear existing selection as they can't be shrunk to anyway
                view.object_selections.clear();
            }
        }
        // if not previous selection, shrink to first child
        if let Some(syntax) = doc.syntax() {
            let text = doc.text().slice(..);
            let selection = object::shrink_selection(syntax, text, current_selection.clone());
            doc.set_selection(view.id, selection);
        }
    };
    cx.editor.apply_motion(motion);
}

fn select_sibling_impl<F>(cx: &mut Context, sibling_fn: &'static F)
where
    F: Fn(Node) -> Option<Node>,
{
    let motion = |editor: &mut Editor| {
        let (view, doc) = current!(editor);

        if let Some(syntax) = doc.syntax() {
            let text = doc.text().slice(..);
            let current_selection = doc.selection(view.id);
            let selection =
                object::select_sibling(syntax, text, current_selection.clone(), sibling_fn);
            doc.set_selection(view.id, selection);
        }
    };
    cx.editor.apply_motion(motion);
}

fn select_next_sibling(cx: &mut Context) {
    select_sibling_impl(cx, &|node| Node::next_sibling(&node))
}

fn select_prev_sibling(cx: &mut Context) {
    select_sibling_impl(cx, &|node| Node::prev_sibling(&node))
}

fn move_node_bound_impl(cx: &mut Context, dir: Direction, movement: Movement) {
    let motion = move |editor: &mut Editor| {
        let (view, doc) = current!(editor);

        if let Some(syntax) = doc.syntax() {
            let text = doc.text().slice(..);
            let current_selection = doc.selection(view.id);

            let selection = movement::move_parent_node_end(
                syntax,
                text,
                current_selection.clone(),
                dir,
                movement,
            );

            doc.set_selection(view.id, selection);
        }
    };

    cx.editor.apply_motion(motion);
}

pub fn move_parent_node_end(cx: &mut Context) {
    move_node_bound_impl(cx, Direction::Forward, Movement::Move)
}

pub fn move_parent_node_start(cx: &mut Context) {
    move_node_bound_impl(cx, Direction::Backward, Movement::Move)
}

pub fn extend_parent_node_end(cx: &mut Context) {
    move_node_bound_impl(cx, Direction::Forward, Movement::Extend)
}

pub fn extend_parent_node_start(cx: &mut Context) {
    move_node_bound_impl(cx, Direction::Backward, Movement::Extend)
}

fn match_brackets(cx: &mut Context) {
    let (view, doc) = current!(cx.editor);
    let is_select = cx.editor.mode == Mode::Select;
    let text = doc.text();
    let text_slice = text.slice(..);

    let selection = doc.selection(view.id).clone().transform(|range| {
        let pos = range.cursor(text_slice);
        if let Some(matched_pos) = doc.syntax().map_or_else(
            || match_brackets::find_matching_bracket_plaintext(text.slice(..), pos),
            |syntax| match_brackets::find_matching_bracket_fuzzy(syntax, text.slice(..), pos),
        ) {
            range.put_cursor(text_slice, matched_pos, is_select)
        } else {
            range
        }
    });

    doc.set_selection(view.id, selection);
}

//

fn jump_forward(cx: &mut Context) {
    let count = cx.count();
    let config = cx.editor.config();
    let view = view_mut!(cx.editor);
    let doc_id = view.doc;

    if let Some((id, selection)) = view.jumps.forward(count) {
        view.doc = *id;
        let selection = selection.clone();
        let (view, doc) = current!(cx.editor); // refetch doc

        if doc.id() != doc_id {
            view.add_to_history(doc_id);
        }

        doc.set_selection(view.id, selection);
        view.ensure_cursor_in_view_center(doc, config.scrolloff);
    };
}

fn jump_backward(cx: &mut Context) {
    let count = cx.count();
    let config = cx.editor.config();
    let (view, doc) = current!(cx.editor);
    let doc_id = doc.id();

    if let Some((id, selection)) = view.jumps.backward(view.id, doc, count) {
        view.doc = *id;
        let selection = selection.clone();
        let (view, doc) = current!(cx.editor); // refetch doc

        if doc.id() != doc_id {
            view.add_to_history(doc_id);
        }

        doc.set_selection(view.id, selection);
        view.ensure_cursor_in_view_center(doc, config.scrolloff);
    };
}

fn save_selection(cx: &mut Context) {
    let (view, doc) = current!(cx.editor);
    push_jump(view, doc);
    cx.editor.set_status("Selection saved to jumplist");
}

fn rotate_view(cx: &mut Context) {
    cx.editor.focus_next()
}

fn rotate_view_reverse(cx: &mut Context) {
    cx.editor.focus_prev()
}

fn jump_view_right(cx: &mut Context) {
    cx.editor.focus_direction(tree::Direction::Right)
}

fn jump_view_left(cx: &mut Context) {
    cx.editor.focus_direction(tree::Direction::Left)
}

fn jump_view_up(cx: &mut Context) {
    cx.editor.focus_direction(tree::Direction::Up)
}

fn jump_view_down(cx: &mut Context) {
    cx.editor.focus_direction(tree::Direction::Down)
}

fn swap_view_right(cx: &mut Context) {
    cx.editor.swap_split_in_direction(tree::Direction::Right)
}

fn swap_view_left(cx: &mut Context) {
    cx.editor.swap_split_in_direction(tree::Direction::Left)
}

fn swap_view_up(cx: &mut Context) {
    cx.editor.swap_split_in_direction(tree::Direction::Up)
}

fn swap_view_down(cx: &mut Context) {
    cx.editor.swap_split_in_direction(tree::Direction::Down)
}

fn transpose_view(cx: &mut Context) {
    cx.editor.transpose_view()
}

/// Open a new split in the given direction specified by the action.
///
/// Maintain the current view (both the cursor's position and view in document).
fn split(editor: &mut Editor, action: Action) {
    let (view, doc) = current!(editor);
    let id = doc.id();
    let selection = doc.selection(view.id).clone();
    let offset = view.offset;

    editor.switch(id, action);

    // match the selection in the previous view
    let (view, doc) = current!(editor);
    doc.set_selection(view.id, selection);
    // match the view scroll offset (switch doesn't handle this fully
    // since the selection is only matched after the split)
    view.offset = offset;
}

fn hsplit(cx: &mut Context) {
    split(cx.editor, Action::HorizontalSplit);
}

fn hsplit_new(cx: &mut Context) {
    cx.editor.new_file(Action::HorizontalSplit);
}

fn vsplit(cx: &mut Context) {
    split(cx.editor, Action::VerticalSplit);
}

fn vsplit_new(cx: &mut Context) {
    cx.editor.new_file(Action::VerticalSplit);
}

fn wclose(cx: &mut Context) {
    if cx.editor.tree.views().count() == 1 {
        if let Err(err) = typed::buffers_remaining_impl(cx.editor) {
            cx.editor.set_error(err.to_string());
            return;
        }
    }
    let view_id = view!(cx.editor).id;
    // close current split
    cx.editor.close(view_id);
}

fn wonly(cx: &mut Context) {
    let views = cx
        .editor
        .tree
        .views()
        .map(|(v, focus)| (v.id, focus))
        .collect::<Vec<_>>();
    for (view_id, focus) in views {
        if !focus {
            cx.editor.close(view_id);
        }
    }
}

fn select_register(cx: &mut Context) {
    cx.editor.autoinfo = Some(Info::from_registers(&cx.editor.registers));
    cx.on_next_key(move |cx, event| {
        if let Some(ch) = event.char() {
            cx.editor.autoinfo = None;
            cx.editor.selected_register = Some(ch);
        }
    })
}

fn insert_register(cx: &mut Context) {
    cx.editor.autoinfo = Some(Info::from_registers(&cx.editor.registers));
    cx.on_next_key(move |cx, event| {
        if let Some(ch) = event.char() {
            cx.editor.autoinfo = None;
            cx.register = Some(ch);
            paste(
                cx.editor,
                cx.register.unwrap_or('"'),
                Paste::Cursor,
                cx.count(),
            );
        }
    })
}

fn align_view_top(cx: &mut Context) {
    let (view, doc) = current!(cx.editor);
    align_view(doc, view, Align::Top);
}

fn align_view_center(cx: &mut Context) {
    let (view, doc) = current!(cx.editor);
    align_view(doc, view, Align::Center);
}

fn align_view_bottom(cx: &mut Context) {
    let (view, doc) = current!(cx.editor);
    align_view(doc, view, Align::Bottom);
}

fn align_view_middle(cx: &mut Context) {
    let (view, doc) = current!(cx.editor);
    let inner_width = view.inner_width(doc);
    let text_fmt = doc.text_format(inner_width, None);
    // there is no horizontal position when softwrap is enabled
    if text_fmt.soft_wrap {
        return;
    }
    let doc_text = doc.text().slice(..);
    let annotations = view.text_annotations(doc, None);
    let pos = doc.selection(view.id).primary().cursor(doc_text);
    let pos =
        visual_offset_from_block(doc_text, view.offset.anchor, pos, &text_fmt, &annotations).0;

    view.offset.horizontal_offset = pos
        .col
        .saturating_sub((view.inner_area(doc).width as usize) / 2);
}

fn scroll_up(cx: &mut Context) {
    scroll(cx, cx.count(), Direction::Backward);
}

fn scroll_down(cx: &mut Context) {
    scroll(cx, cx.count(), Direction::Forward);
}

fn goto_ts_object_impl(cx: &mut Context, object: &'static str, direction: Direction) {
    let count = cx.count();
    let motion = move |editor: &mut Editor| {
        let (view, doc) = current!(editor);
        if let Some((lang_config, syntax)) = doc.language_config().zip(doc.syntax()) {
            let text = doc.text().slice(..);
            let root = syntax.tree().root_node();

            let selection = doc.selection(view.id).clone().transform(|range| {
                let new_range = movement::goto_treesitter_object(
                    text,
                    range,
                    object,
                    direction,
                    root,
                    lang_config,
                    count,
                );

                if editor.mode == Mode::Select {
                    let head = if new_range.head < range.anchor {
                        new_range.anchor
                    } else {
                        new_range.head
                    };

                    Range::new(range.anchor, head)
                } else {
                    new_range.with_direction(direction)
                }
            });

            doc.set_selection(view.id, selection);
        } else {
            editor.set_status("Syntax-tree is not available in current buffer");
        }
    };
    cx.editor.apply_motion(motion);
}

fn goto_next_function(cx: &mut Context) {
    goto_ts_object_impl(cx, "function", Direction::Forward)
}

fn goto_prev_function(cx: &mut Context) {
    goto_ts_object_impl(cx, "function", Direction::Backward)
}

fn goto_next_class(cx: &mut Context) {
    goto_ts_object_impl(cx, "class", Direction::Forward)
}

fn goto_prev_class(cx: &mut Context) {
    goto_ts_object_impl(cx, "class", Direction::Backward)
}

fn goto_next_parameter(cx: &mut Context) {
    goto_ts_object_impl(cx, "parameter", Direction::Forward)
}

fn goto_prev_parameter(cx: &mut Context) {
    goto_ts_object_impl(cx, "parameter", Direction::Backward)
}

fn goto_next_comment(cx: &mut Context) {
    goto_ts_object_impl(cx, "comment", Direction::Forward)
}

fn goto_prev_comment(cx: &mut Context) {
    goto_ts_object_impl(cx, "comment", Direction::Backward)
}

fn goto_next_test(cx: &mut Context) {
    goto_ts_object_impl(cx, "test", Direction::Forward)
}

fn goto_prev_test(cx: &mut Context) {
    goto_ts_object_impl(cx, "test", Direction::Backward)
}

fn select_textobject_around(cx: &mut Context) {
    select_textobject(cx, textobject::TextObject::Around);
}

fn select_textobject_inner(cx: &mut Context) {
    select_textobject(cx, textobject::TextObject::Inside);
}

fn select_textobject(cx: &mut Context, objtype: textobject::TextObject) {
    let count = cx.count();

    cx.on_next_key(move |cx, event| {
        cx.editor.autoinfo = None;
        if let Some(ch) = event.char() {
            let textobject = move |editor: &mut Editor| {
                let (view, doc) = current!(editor);
                let text = doc.text().slice(..);

                let textobject_treesitter = |obj_name: &str, range: Range| -> Range {
                    let (lang_config, syntax) = match doc.language_config().zip(doc.syntax()) {
                        Some(t) => t,
                        None => return range,
                    };
                    textobject::textobject_treesitter(
                        text,
                        range,
                        objtype,
                        obj_name,
                        syntax.tree().root_node(),
                        lang_config,
                        count,
                    )
                };

                if ch == 'g' && doc.diff_handle().is_none() {
                    editor.set_status("Diff is not available in current buffer");
                    return;
                }

                let textobject_change = |range: Range| -> Range {
                    let diff_handle = doc.diff_handle().unwrap();
                    let diff = diff_handle.load();
                    let line = range.cursor_line(text);
                    let hunk_idx = if let Some(hunk_idx) = diff.hunk_at(line as u32, false) {
                        hunk_idx
                    } else {
                        return range;
                    };
                    let hunk = diff.nth_hunk(hunk_idx).after;

                    let start = text.line_to_char(hunk.start as usize);
                    let end = text.line_to_char(hunk.end as usize);
                    Range::new(start, end).with_direction(range.direction())
                };

                let selection = doc.selection(view.id).clone().transform(|range| {
                    match ch {
                        'w' => textobject::textobject_word(text, range, objtype, count, false),
                        'W' => textobject::textobject_word(text, range, objtype, count, true),
                        't' => textobject_treesitter("class", range),
                        'f' => textobject_treesitter("function", range),
                        'a' => textobject_treesitter("parameter", range),
                        'c' => textobject_treesitter("comment", range),
                        'T' => textobject_treesitter("test", range),
                        'p' => textobject::textobject_paragraph(text, range, objtype, count),
                        'm' => textobject::textobject_pair_surround_closest(
                            text, range, objtype, count,
                        ),
                        'g' => textobject_change(range),
                        // TODO: cancel new ranges if inconsistent surround matches across lines
                        ch if !ch.is_ascii_alphanumeric() => {
                            textobject::textobject_pair_surround(text, range, objtype, ch, count)
                        }
                        _ => range,
                    }
                });
                doc.set_selection(view.id, selection);
            };
            cx.editor.apply_motion(textobject);
        }
    });

    let title = match objtype {
        textobject::TextObject::Inside => "Match inside",
        textobject::TextObject::Around => "Match around",
        _ => return,
    };
    let help_text = [
        ("w", "Word"),
        ("W", "WORD"),
        ("p", "Paragraph"),
        ("t", "Type definition (tree-sitter)"),
        ("f", "Function (tree-sitter)"),
        ("a", "Argument/parameter (tree-sitter)"),
        ("c", "Comment (tree-sitter)"),
        ("T", "Test (tree-sitter)"),
        ("m", "Closest surrounding pair"),
        (" ", "... or any character acting as a pair"),
    ];

    cx.editor.autoinfo = Some(Info::new(title, &help_text));
}

fn surround_add(cx: &mut Context) {
    cx.on_next_key(move |cx, event| {
        let (view, doc) = current!(cx.editor);
        // surround_len is the number of new characters being added.
        let (open, close, surround_len) = match event.char() {
            Some(ch) => {
                let (o, c) = surround::get_pair(ch);
                let mut open = Tendril::new();
                open.push(o);
                let mut close = Tendril::new();
                close.push(c);
                (open, close, 2)
            }
            None if event.code == KeyCode::Enter => (
                doc.line_ending.as_str().into(),
                doc.line_ending.as_str().into(),
                2 * doc.line_ending.len_chars(),
            ),
            None => return,
        };

        let selection = doc.selection(view.id);
        let mut changes = Vec::with_capacity(selection.len() * 2);
        let mut ranges = SmallVec::with_capacity(selection.len());
        let mut offs = 0;

        for range in selection.iter() {
            changes.push((range.from(), range.from(), Some(open.clone())));
            changes.push((range.to(), range.to(), Some(close.clone())));

            ranges.push(
                Range::new(offs + range.from(), offs + range.to() + surround_len)
                    .with_direction(range.direction()),
            );

            offs += surround_len;
        }

        let transaction = Transaction::change(doc.text(), changes.into_iter())
            .with_selection(Selection::new(ranges, selection.primary_index()));
        doc.apply(&transaction, view.id);
        exit_select_mode(cx);
    })
}

fn surround_replace(cx: &mut Context) {
    let count = cx.count();
    cx.on_next_key(move |cx, event| {
        let surround_ch = match event.char() {
            Some('m') => None, // m selects the closest surround pair
            Some(ch) => Some(ch),
            None => return,
        };
        let (view, doc) = current!(cx.editor);
        let text = doc.text().slice(..);
        let selection = doc.selection(view.id);

        let change_pos = match surround::get_surround_pos(text, selection, surround_ch, count) {
            Ok(c) => c,
            Err(err) => {
                cx.editor.set_error(err.to_string());
                return;
            }
        };

        let selection = selection.clone();
        let ranges: SmallVec<[Range; 1]> = change_pos.iter().map(|&p| Range::point(p)).collect();
        doc.set_selection(
            view.id,
            Selection::new(ranges, selection.primary_index() * 2),
        );

        cx.on_next_key(move |cx, event| {
            let (view, doc) = current!(cx.editor);
            let to = match event.char() {
                Some(to) => to,
                None => return doc.set_selection(view.id, selection),
            };
            let (open, close) = surround::get_pair(to);
            let transaction = Transaction::change(
                doc.text(),
                change_pos.iter().enumerate().map(|(i, &pos)| {
                    let mut t = Tendril::new();
                    t.push(if i % 2 == 0 { open } else { close });
                    (pos, pos + 1, Some(t))
                }),
            );
            doc.set_selection(view.id, selection);
            doc.apply(&transaction, view.id);
            exit_select_mode(cx);
        });
    })
}

fn surround_delete(cx: &mut Context) {
    let count = cx.count();
    cx.on_next_key(move |cx, event| {
        let surround_ch = match event.char() {
            Some('m') => None, // m selects the closest surround pair
            Some(ch) => Some(ch),
            None => return,
        };
        let (view, doc) = current!(cx.editor);
        let text = doc.text().slice(..);
        let selection = doc.selection(view.id);

        let change_pos = match surround::get_surround_pos(text, selection, surround_ch, count) {
            Ok(c) => c,
            Err(err) => {
                cx.editor.set_error(err.to_string());
                return;
            }
        };

        let transaction =
            Transaction::change(doc.text(), change_pos.into_iter().map(|p| (p, p + 1, None)));
        doc.apply(&transaction, view.id);
        exit_select_mode(cx);
    })
}

#[derive(Eq, PartialEq)]
enum ShellBehavior {
    Replace,
    Ignore,
    Insert,
    Append,
}

fn shell_pipe(cx: &mut Context) {
    shell_prompt(cx, "pipe:".into(), ShellBehavior::Replace);
}

fn shell_pipe_to(cx: &mut Context) {
    shell_prompt(cx, "pipe-to:".into(), ShellBehavior::Ignore);
}

fn shell_insert_output(cx: &mut Context) {
    shell_prompt(cx, "insert-output:".into(), ShellBehavior::Insert);
}

fn shell_append_output(cx: &mut Context) {
    shell_prompt(cx, "append-output:".into(), ShellBehavior::Append);
}

fn shell_keep_pipe(cx: &mut Context) {
    ui::prompt(
        cx,
        "keep-pipe:".into(),
        Some('|'),
        ui::completers::none,
        move |cx, input: &str, event: PromptEvent| {
            let shell = &cx.editor.config().shell;
            if event != PromptEvent::Validate {
                return;
            }
            if input.is_empty() {
                return;
            }
            let (view, doc) = current!(cx.editor);
            let selection = doc.selection(view.id);

            let mut ranges = SmallVec::with_capacity(selection.len());
            let old_index = selection.primary_index();
            let mut index: Option<usize> = None;
            let text = doc.text().slice(..);

            for (i, range) in selection.ranges().iter().enumerate() {
                let fragment = range.slice(text);
                let (_output, success) = match shell_impl(shell, input, Some(fragment.into())) {
                    Ok(result) => result,
                    Err(err) => {
                        cx.editor.set_error(err.to_string());
                        return;
                    }
                };

                // if the process exits successfully, keep the selection
                if success {
                    ranges.push(*range);
                    if i >= old_index && index.is_none() {
                        index = Some(ranges.len() - 1);
                    }
                }
            }

            if ranges.is_empty() {
                cx.editor.set_error("No selections remaining");
                return;
            }

            let index = index.unwrap_or_else(|| ranges.len() - 1);
            doc.set_selection(view.id, Selection::new(ranges, index));
        },
    );
}

fn shell_impl(shell: &[String], cmd: &str, input: Option<Rope>) -> anyhow::Result<(Tendril, bool)> {
    tokio::task::block_in_place(|| helix_lsp::block_on(shell_impl_async(shell, cmd, input)))
}

async fn shell_impl_async(
    shell: &[String],
    cmd: &str,
    input: Option<Rope>,
) -> anyhow::Result<(Tendril, bool)> {
    use std::process::Stdio;
    use tokio::process::Command;
    ensure!(!shell.is_empty(), "No shell set");

    let mut process = Command::new(&shell[0]);
    process
        .args(&shell[1..])
        .arg(cmd)
        .stdout(Stdio::piped())
        .stderr(Stdio::piped());

    if input.is_some() || cfg!(windows) {
        process.stdin(Stdio::piped());
    } else {
        process.stdin(Stdio::null());
    }

    let mut process = match process.spawn() {
        Ok(process) => process,
        Err(e) => {
            log::error!("Failed to start shell: {}", e);
            return Err(e.into());
        }
    };
    let output = if let Some(mut stdin) = process.stdin.take() {
        let input_task = tokio::spawn(async move {
            if let Some(input) = input {
                helix_view::document::to_writer(&mut stdin, (encoding::UTF_8, false), &input)
                    .await?;
            }
            anyhow::Ok(())
        });
        let (output, _) = tokio::join! {
            process.wait_with_output(),
            input_task,
        };
        output?
    } else {
        // Process has no stdin, so we just take the output
        process.wait_with_output().await?
    };

    if !output.status.success() {
        if !output.stderr.is_empty() {
            let err = String::from_utf8_lossy(&output.stderr).to_string();
            log::error!("Shell error: {}", err);
            bail!("Shell error: {}", err);
        }
        match output.status.code() {
            Some(exit_code) => bail!("Shell command failed: status {}", exit_code),
            None => bail!("Shell command failed"),
        }
    } else if !output.stderr.is_empty() {
        log::debug!(
            "Command printed to stderr: {}",
            String::from_utf8_lossy(&output.stderr).to_string()
        );
    }

    let str = std::str::from_utf8(&output.stdout)
        .map_err(|_| anyhow!("Process did not output valid UTF-8"))?;
    let tendril = Tendril::from(str);
    Ok((tendril, output.status.success()))
}

fn shell(cx: &mut compositor::Context, cmd: &str, behavior: &ShellBehavior) {
    let pipe = match behavior {
        ShellBehavior::Replace | ShellBehavior::Ignore => true,
        ShellBehavior::Insert | ShellBehavior::Append => false,
    };

    let config = cx.editor.config();
    let shell = &config.shell;
    let (view, doc) = current!(cx.editor);
    let selection = doc.selection(view.id);

    let mut changes = Vec::with_capacity(selection.len());
    let mut ranges = SmallVec::with_capacity(selection.len());
    let text = doc.text().slice(..);

    let mut shell_output: Option<Tendril> = None;
    let mut offset = 0isize;
    for range in selection.ranges() {
        let (output, success) = if let Some(output) = shell_output.as_ref() {
            (output.clone(), true)
        } else {
            let fragment = range.slice(text);
            match shell_impl(shell, cmd, pipe.then(|| fragment.into())) {
                Ok(result) => {
                    if !pipe {
                        shell_output = Some(result.0.clone());
                    }
                    result
                }
                Err(err) => {
                    cx.editor.set_error(err.to_string());
                    return;
                }
            }
        };

        if !success {
            cx.editor.set_error("Command failed");
            return;
        }

        let output_len = output.chars().count();

        let (from, to, deleted_len) = match behavior {
            ShellBehavior::Replace => (range.from(), range.to(), range.len()),
            ShellBehavior::Insert => (range.from(), range.from(), 0),
            ShellBehavior::Append => (range.to(), range.to(), 0),
            _ => (range.from(), range.from(), 0),
        };

        // These `usize`s cannot underflow because selection ranges cannot overlap.
        // Once the MSRV is 1.66.0 (mixed_integer_ops is stabilized), we can use checked
        // arithmetic to assert this.
        let anchor = (to as isize + offset - deleted_len as isize) as usize;
        let new_range = Range::new(anchor, anchor + output_len).with_direction(range.direction());
        ranges.push(new_range);
        offset = offset + output_len as isize - deleted_len as isize;

        changes.push((from, to, Some(output)));
    }

    if behavior != &ShellBehavior::Ignore {
        let transaction = Transaction::change(doc.text(), changes.into_iter())
            .with_selection(Selection::new(ranges, selection.primary_index()));
        doc.apply(&transaction, view.id);
        doc.append_changes_to_history(view);
    }

    // after replace cursor may be out of bounds, do this to
    // make sure cursor is in view and update scroll as well
    view.ensure_cursor_in_view(doc, config.scrolloff);
}

fn shell_prompt(cx: &mut Context, prompt: Cow<'static, str>, behavior: ShellBehavior) {
    ui::prompt(
        cx,
        prompt,
        Some('|'),
        ui::completers::filename,
        move |cx, input: &str, event: PromptEvent| {
            if event != PromptEvent::Validate {
                return;
            }
            if input.is_empty() {
                return;
            }

            shell(cx, input, &behavior);
        },
    );
}

fn suspend(_cx: &mut Context) {
    #[cfg(not(windows))]
    signal_hook::low_level::raise(signal_hook::consts::signal::SIGTSTP).unwrap();
}

fn add_newline_above(cx: &mut Context) {
    add_newline_impl(cx, Open::Above);
}

fn add_newline_below(cx: &mut Context) {
    add_newline_impl(cx, Open::Below)
}

fn add_newline_impl(cx: &mut Context, open: Open) {
    let count = cx.count();
    let (view, doc) = current!(cx.editor);
    let selection = doc.selection(view.id);
    let text = doc.text();
    let slice = text.slice(..);

    let changes = selection.into_iter().map(|range| {
        let (start, end) = range.line_range(slice);
        let line = match open {
            Open::Above => start,
            Open::Below => end + 1,
        };
        let pos = text.line_to_char(line);
        (
            pos,
            pos,
            Some(doc.line_ending.as_str().repeat(count).into()),
        )
    });

    let transaction = Transaction::change(text, changes);
    doc.apply(&transaction, view.id);
}

enum IncrementDirection {
    Increase,
    Decrease,
}

/// Increment objects within selections by count.
fn increment(cx: &mut Context) {
    increment_impl(cx, IncrementDirection::Increase);
}

/// Decrement objects within selections by count.
fn decrement(cx: &mut Context) {
    increment_impl(cx, IncrementDirection::Decrease);
}

/// Increment objects within selections by `amount`.
/// A negative `amount` will decrement objects within selections.
fn increment_impl(cx: &mut Context, increment_direction: IncrementDirection) {
    let sign = match increment_direction {
        IncrementDirection::Increase => 1,
        IncrementDirection::Decrease => -1,
    };
    let mut amount = sign * cx.count() as i64;
    // If the register is `#` then increase or decrease the `amount` by 1 per element
    let increase_by = if cx.register == Some('#') { sign } else { 0 };

    let (view, doc) = current!(cx.editor);
    let selection = doc.selection(view.id);
    let text = doc.text().slice(..);

    let mut new_selection_ranges = SmallVec::new();
    let mut cumulative_length_diff: i128 = 0;
    let mut changes = vec![];

    for range in selection {
        let selected_text: Cow<str> = range.fragment(text);
        let new_from = ((range.from() as i128) + cumulative_length_diff) as usize;
        let incremented = [increment::integer, increment::date_time]
            .iter()
            .find_map(|incrementor| incrementor(selected_text.as_ref(), amount));

        amount += increase_by;

        match incremented {
            None => {
                let new_range = Range::new(
                    new_from,
                    (range.to() as i128 + cumulative_length_diff) as usize,
                );
                new_selection_ranges.push(new_range);
            }
            Some(new_text) => {
                let new_range = Range::new(new_from, new_from + new_text.len());
                cumulative_length_diff += new_text.len() as i128 - selected_text.len() as i128;
                new_selection_ranges.push(new_range);
                changes.push((range.from(), range.to(), Some(new_text.into())));
            }
        }
    }

    if !changes.is_empty() {
        let new_selection = Selection::new(new_selection_ranges, selection.primary_index());
        let transaction = Transaction::change(doc.text(), changes.into_iter());
        let transaction = transaction.with_selection(new_selection);
        doc.apply(&transaction, view.id);
    }
}

fn record_macro(cx: &mut Context) {
    if let Some((reg, mut keys)) = cx.editor.macro_recording.take() {
        // Remove the keypress which ends the recording
        keys.pop();
        let s = keys
            .into_iter()
            .map(|key| {
                let s = key.to_string();
                if s.chars().count() == 1 {
                    s
                } else {
                    format!("<{}>", s)
                }
            })
            .collect::<String>();
        match cx.editor.registers.write(reg, vec![s]) {
            Ok(_) => cx
                .editor
                .set_status(format!("Recorded to register [{}]", reg)),
            Err(err) => cx.editor.set_error(err.to_string()),
        }
    } else {
        let reg = cx.register.take().unwrap_or('@');
        cx.editor.macro_recording = Some((reg, Vec::new()));
        cx.editor
            .set_status(format!("Recording to register [{}]", reg));
    }
}

fn replay_macro(cx: &mut Context) {
    let reg = cx.register.unwrap_or('@');

    if cx.editor.macro_replaying.contains(&reg) {
        cx.editor.set_error(format!(
            "Cannot replay from register [{}] because already replaying from same register",
            reg
        ));
        return;
    }

    let keys: Vec<KeyEvent> = if let Some(keys) = cx
        .editor
        .registers
        .read(reg, cx.editor)
        .filter(|values| values.len() == 1)
        .map(|mut values| values.next().unwrap())
    {
        match helix_view::input::parse_macro(&keys) {
            Ok(keys) => keys,
            Err(err) => {
                cx.editor.set_error(format!("Invalid macro: {}", err));
                return;
            }
        }
    } else {
        cx.editor.set_error(format!("Register [{}] empty", reg));
        return;
    };

    // Once the macro has been fully validated, it's marked as being under replay
    // to ensure we don't fall into infinite recursion.
    cx.editor.macro_replaying.push(reg);

    let count = cx.count();
    cx.callback.push(Box::new(move |compositor, cx| {
        for _ in 0..count {
            for &key in keys.iter() {
                compositor.handle_event(&compositor::Event::Key(key), cx);
            }
        }
        // The macro under replay is cleared at the end of the callback, not in the
        // macro replay context, or it will not correctly protect the user from
        // replaying recursively.
        cx.editor.macro_replaying.pop();
    }));
}<|MERGE_RESOLUTION|>--- conflicted
+++ resolved
@@ -6,12 +6,9 @@
 pub use dap::*;
 use helix_vcs::Hunk;
 pub use lsp::*;
-<<<<<<< HEAD
 
 pub use engine::ScriptingEngine;
 use tokio::sync::oneshot;
-=======
->>>>>>> dbfa2a63
 use tui::widgets::Row;
 pub use typed::*;
 
