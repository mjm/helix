--- conflicted
+++ resolved
@@ -12,7 +12,6 @@
 };
 use helix_vcs::{FileChange, Hunk};
 pub use lsp::*;
-<<<<<<< HEAD
 
 pub use engine::ScriptingEngine;
 
@@ -23,9 +22,6 @@
     text::Span,
     widgets::{Cell, Row},
 };
-=======
-use tui::text::Span;
->>>>>>> b0cf86d3
 pub use typed::*;
 
 use helix_core::{
@@ -2472,231 +2468,6 @@
     cx.push_layer(Box::new(overlaid(picker)));
 }
 
-// TODO: Fix this! It is just a copy paste of the above global_search - they should just
-// share the same implementation.
-fn search_in_directory(cx: &mut Context, search_root: PathBuf) {
-    #[derive(Debug)]
-    struct FileResult {
-        path: PathBuf,
-        /// 0 indexed lines
-        line_num: usize,
-    }
-
-    impl FileResult {
-        fn new(path: &Path, line_num: usize) -> Self {
-            Self {
-                path: path.to_path_buf(),
-                line_num,
-            }
-        }
-    }
-
-    impl ui::menu::Item for FileResult {
-        type Data = Option<PathBuf>;
-
-        fn format(&self, current_path: &Self::Data) -> Row {
-            let relative_path = helix_stdx::path::get_relative_path(&self.path)
-                .to_string_lossy()
-                .into_owned();
-            if current_path
-                .as_ref()
-                .map(|p| p == &self.path)
-                .unwrap_or(false)
-            {
-                format!("{} (*)", relative_path).into()
-            } else {
-                relative_path.into()
-            }
-        }
-    }
-
-    let config = cx.editor.config();
-    let smart_case = config.search.smart_case;
-    let file_picker_config = config.file_picker.clone();
-
-    let reg = cx.register.unwrap_or('/');
-    let completions = search_completions(cx, Some(reg));
-    ui::raw_regex_prompt(
-        cx,
-        "global-search:".into(),
-        Some(reg),
-        move |_editor: &Editor, input: &str| {
-            completions
-                .iter()
-                .filter(|comp| comp.starts_with(input))
-                .map(|comp| (0.., std::borrow::Cow::Owned(comp.clone())))
-                .collect()
-        },
-        move |cx, _, input, event| {
-            if event != PromptEvent::Validate {
-                return;
-            }
-            cx.editor.registers.last_search_register = reg;
-
-            let current_path = doc_mut!(cx.editor).path().cloned();
-            let documents: Vec<_> = cx
-                .editor
-                .documents()
-                .map(|doc| (doc.path().cloned(), doc.text().to_owned()))
-                .collect();
-
-            if let Ok(matcher) = RegexMatcherBuilder::new()
-                .case_smart(smart_case)
-                .build(input)
-            {
-                let search_root = search_root.clone();
-
-                if !search_root.exists() {
-                    cx.editor
-                        .set_error("Current working directory does not exist");
-                    return;
-                }
-
-                let (picker, injector) = Picker::stream(current_path);
-
-                let dedup_symlinks = file_picker_config.deduplicate_links;
-                let absolute_root = search_root
-                    .canonicalize()
-                    .unwrap_or_else(|_| search_root.to_owned().to_path_buf());
-                let injector_ = injector.clone();
-
-                std::thread::spawn(move || {
-                    let searcher = SearcherBuilder::new()
-                        .binary_detection(BinaryDetection::quit(b'\x00'))
-                        .build();
-                    WalkBuilder::new(search_root)
-                        .hidden(file_picker_config.hidden)
-                        .parents(file_picker_config.parents)
-                        .ignore(file_picker_config.ignore)
-                        .follow_links(file_picker_config.follow_symlinks)
-                        .git_ignore(file_picker_config.git_ignore)
-                        .git_global(file_picker_config.git_global)
-                        .git_exclude(file_picker_config.git_exclude)
-                        .max_depth(file_picker_config.max_depth)
-                        .filter_entry(move |entry| {
-                            filter_picker_entry(entry, &absolute_root, dedup_symlinks)
-                        })
-                        .build_parallel()
-                        .run(|| {
-                            let mut searcher = searcher.clone();
-                            let matcher = matcher.clone();
-                            let injector = injector_.clone();
-                            let documents = &documents;
-                            Box::new(move |entry: Result<DirEntry, ignore::Error>| -> WalkState {
-                                let entry = match entry {
-                                    Ok(entry) => entry,
-                                    Err(_) => return WalkState::Continue,
-                                };
-
-                                match entry.file_type() {
-                                    Some(entry) if entry.is_file() => {}
-                                    // skip everything else
-                                    _ => return WalkState::Continue,
-                                };
-
-                                let mut stop = false;
-                                let sink = sinks::UTF8(|line_num, _| {
-                                    stop = injector
-                                        .push(FileResult::new(entry.path(), line_num as usize - 1))
-                                        .is_err();
-
-                                    Ok(!stop)
-                                });
-                                let doc = documents.iter().find(|&(doc_path, _)| {
-                                    doc_path
-                                        .as_ref()
-                                        .map_or(false, |doc_path| doc_path == entry.path())
-                                });
-
-                                let result = if let Some((_, doc)) = doc {
-                                    // there is already a buffer for this file
-                                    // search the buffer instead of the file because it's faster
-                                    // and captures new edits without requiring a save
-                                    if searcher.multi_line_with_matcher(&matcher) {
-                                        // in this case a continous buffer is required
-                                        // convert the rope to a string
-                                        let text = doc.to_string();
-                                        searcher.search_slice(&matcher, text.as_bytes(), sink)
-                                    } else {
-                                        searcher.search_reader(
-                                            &matcher,
-                                            RopeReader::new(doc.slice(..)),
-                                            sink,
-                                        )
-                                    }
-                                } else {
-                                    searcher.search_path(&matcher, entry.path(), sink)
-                                };
-
-                                if let Err(err) = result {
-                                    log::error!(
-                                        "Global search error: {}, {}",
-                                        entry.path().display(),
-                                        err
-                                    );
-                                }
-                                if stop {
-                                    WalkState::Quit
-                                } else {
-                                    WalkState::Continue
-                                }
-                            })
-                        });
-                });
-
-                cx.jobs.callback(async move {
-                    let call = move |_: &mut Editor, compositor: &mut Compositor| {
-                        let picker = Picker::with_stream(
-                            picker,
-                            injector,
-                            move |cx, FileResult { path, line_num }, action| {
-                                let doc = match cx.editor.open(path, action) {
-                                    Ok(id) => doc_mut!(cx.editor, &id),
-                                    Err(e) => {
-                                        cx.editor.set_error(format!(
-                                            "Failed to open file '{}': {}",
-                                            path.display(),
-                                            e
-                                        ));
-                                        return;
-                                    }
-                                };
-
-                                let line_num = *line_num;
-                                let view = view_mut!(cx.editor);
-                                let text = doc.text();
-                                if line_num >= text.len_lines() {
-                                    cx.editor.set_error(
-                    "The line you jumped to does not exist anymore because the file has changed.",
-                );
-                                    return;
-                                }
-                                let start = text.line_to_char(line_num);
-                                let end = text.line_to_char((line_num + 1).min(text.len_lines()));
-
-                                doc.set_selection(view.id, Selection::single(start, end));
-                                if action.align_view(view, doc.id()) {
-                                    align_view(doc, view, Align::Center);
-                                }
-                            },
-                        )
-                        .with_preview(
-                            |_editor, FileResult { path, line_num }| {
-                                Some((path.clone().into(), Some((*line_num, *line_num))))
-                            },
-                        );
-                        compositor.push(Box::new(overlaid(picker)))
-                    };
-                    Ok(Callback::EditorCompositor(Box::new(call)))
-                })
-            } else {
-                // Otherwise do nothing
-                // log::warn!("Global Search Invalid Pattern")
-            }
-        },
-    );
-}
-
 enum Extend {
     Above,
     Below,
