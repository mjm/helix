mod completion;
mod document;
pub(crate) mod editor;
<<<<<<< HEAD
mod extension;
mod fuzzy_match;
=======
>>>>>>> 13d4463e
mod info;
pub mod lsp;
mod markdown;
pub mod menu;
pub mod overlay;
pub mod picker;
pub mod popup;
mod prompt;
mod spinner;
mod statusline;
mod text;

use crate::compositor::{Component, Compositor};
use crate::filter_picker_entry;
use crate::job::{self, Callback};
pub use completion::{Completion, CompletionItem};
pub use editor::EditorView;
pub use markdown::Markdown;
pub use menu::Menu;
pub use picker::{DynamicPicker, FileLocation, Picker};
pub use popup::Popup;
pub use prompt::{Prompt, PromptEvent};
pub use spinner::{ProgressSpinners, Spinner};
pub use text::Text;

use helix_core::regex::Regex;
use helix_core::regex::RegexBuilder;
use helix_view::Editor;

use std::path::PathBuf;

pub fn prompt(
    cx: &mut crate::commands::Context,
    prompt: std::borrow::Cow<'static, str>,
    history_register: Option<char>,
    completion_fn: impl FnMut(&Editor, &str) -> Vec<prompt::Completion> + 'static,
    callback_fn: impl FnMut(&mut crate::compositor::Context, &str, PromptEvent) + 'static,
) {
    let mut prompt = Prompt::new(prompt, history_register, completion_fn, callback_fn);
    // Calculate the initial completion
    prompt.recalculate_completion(cx.editor);
    cx.push_layer(Box::new(prompt));
}

pub fn prompt_with_input(
    cx: &mut crate::commands::Context,
    prompt: std::borrow::Cow<'static, str>,
    input: String,
    history_register: Option<char>,
    completion_fn: impl FnMut(&Editor, &str) -> Vec<prompt::Completion> + 'static,
    callback_fn: impl FnMut(&mut crate::compositor::Context, &str, PromptEvent) + 'static,
) {
    let prompt = Prompt::new(prompt, history_register, completion_fn, callback_fn)
        .with_line(input, cx.editor);
    cx.push_layer(Box::new(prompt));
}

pub fn regex_prompt(
    cx: &mut crate::commands::Context,
    prompt: std::borrow::Cow<'static, str>,
    history_register: Option<char>,
    completion_fn: impl FnMut(&Editor, &str) -> Vec<prompt::Completion> + 'static,
    fun: impl Fn(&mut crate::compositor::Context, Regex, PromptEvent) + 'static,
) {
    let (view, doc) = current!(cx.editor);
    let doc_id = view.doc;
    let snapshot = doc.selection(view.id).clone();
    let offset_snapshot = view.offset;
    let config = cx.editor.config();

    let mut prompt = Prompt::new(
        prompt,
        history_register,
        completion_fn,
        move |cx: &mut crate::compositor::Context, input: &str, event: PromptEvent| {
            match event {
                PromptEvent::Abort => {
                    let (view, doc) = current!(cx.editor);
                    doc.set_selection(view.id, snapshot.clone());
                    view.offset = offset_snapshot;
                }
                PromptEvent::Update | PromptEvent::Validate => {
                    // skip empty input
                    if input.is_empty() {
                        return;
                    }

                    let case_insensitive = if config.search.smart_case {
                        !input.chars().any(char::is_uppercase)
                    } else {
                        false
                    };

                    match RegexBuilder::new(input)
                        .case_insensitive(case_insensitive)
                        .multi_line(true)
                        .build()
                    {
                        Ok(regex) => {
                            let (view, doc) = current!(cx.editor);

                            // revert state to what it was before the last update
                            doc.set_selection(view.id, snapshot.clone());

                            if event == PromptEvent::Validate {
                                // Equivalent to push_jump to store selection just before jump
                                view.jumps.push((doc_id, snapshot.clone()));
                            }

                            fun(cx, regex, event);

                            let (view, doc) = current!(cx.editor);
                            view.ensure_cursor_in_view(doc, config.scrolloff);
                        }
                        Err(err) => {
                            let (view, doc) = current!(cx.editor);
                            doc.set_selection(view.id, snapshot.clone());
                            view.offset = offset_snapshot;

                            if event == PromptEvent::Validate {
                                let callback = async move {
                                    let call: job::Callback = Callback::EditorCompositor(Box::new(
                                        move |_editor: &mut Editor, compositor: &mut Compositor| {
                                            let contents = Text::new(format!("{}", err));
                                            let size = compositor.size();
                                            let mut popup = Popup::new("invalid-regex", contents)
                                                .position(Some(helix_core::Position::new(
                                                    size.height as usize - 2, // 2 = statusline + commandline
                                                    0,
                                                )))
                                                .auto_close(true);
                                            popup.required_size((size.width, size.height));

                                            compositor.replace_or_push("invalid-regex", popup);
                                        },
                                    ));
                                    Ok(call)
                                };

                                cx.jobs.callback(callback);
                            }
                        }
                    }
                }
            }
        },
    )
    .with_language("regex", std::sync::Arc::clone(&cx.editor.syn_loader));
    // Calculate initial completion
    prompt.recalculate_completion(cx.editor);
    // prompt
    cx.push_layer(Box::new(prompt));
}

pub fn file_picker(root: PathBuf, config: &helix_view::editor::Config) -> Picker<PathBuf> {
    use ignore::{types::TypesBuilder, WalkBuilder};
    use std::time::Instant;

    let now = Instant::now();

    let dedup_symlinks = config.file_picker.deduplicate_links;
    let absolute_root = root.canonicalize().unwrap_or_else(|_| root.clone());

    let mut walk_builder = WalkBuilder::new(&root);
    walk_builder
        .hidden(config.file_picker.hidden)
        .parents(config.file_picker.parents)
        .ignore(config.file_picker.ignore)
        .follow_links(config.file_picker.follow_symlinks)
        .git_ignore(config.file_picker.git_ignore)
        .git_global(config.file_picker.git_global)
        .git_exclude(config.file_picker.git_exclude)
        .sort_by_file_name(|name1, name2| name1.cmp(name2))
        .max_depth(config.file_picker.max_depth)
        .filter_entry(move |entry| filter_picker_entry(entry, &absolute_root, dedup_symlinks));

    // We want to exclude files that the editor can't handle yet
    let mut type_builder = TypesBuilder::new();
    type_builder
        .add(
            "compressed",
            "*.{zip,gz,bz2,zst,lzo,sz,tgz,tbz2,lz,lz4,lzma,lzo,z,Z,xz,7z,rar,cab}",
        )
        .expect("Invalid type definition");
    type_builder.negate("all");
    let excluded_types = type_builder
        .build()
        .expect("failed to build excluded_types");
    walk_builder.types(excluded_types);
    let mut files = walk_builder.build().filter_map(|entry| {
        let entry = entry.ok()?;
        if !entry.file_type()?.is_file() {
            return None;
        }
        Some(entry.into_path())
    });
    log::debug!("file_picker init {:?}", Instant::now().duration_since(now));

    let picker = Picker::new(Vec::new(), root, move |cx, path: &PathBuf, action| {
        if let Err(e) = cx.editor.open(path, action) {
            let err = if let Some(err) = e.source() {
                format!("{}", err)
            } else {
                format!("unable to open \"{}\"", path.display())
            };
            cx.editor.set_error(err);
        }
    })
    .with_preview(|_editor, path| Some((path.clone().into(), None)));
    let injector = picker.injector();
    let timeout = std::time::Instant::now() + std::time::Duration::from_millis(30);

    let mut hit_timeout = false;
    for file in &mut files {
        if injector.push(file).is_err() {
            break;
        }
        if std::time::Instant::now() >= timeout {
            hit_timeout = true;
            break;
        }
    }
    if hit_timeout {
        std::thread::spawn(move || {
            for file in files {
                if injector.push(file).is_err() {
                    break;
                }
            }
        });
    }
    picker
}

pub mod completers {
    use crate::ui::prompt::Completion;
    use helix_core::fuzzy::fuzzy_match;
    use helix_core::syntax::LanguageServerFeature;
    use helix_view::document::SCRATCH_BUFFER_NAME;
    use helix_view::theme;
    use helix_view::{editor::Config, Editor};
    use once_cell::sync::Lazy;
    use std::borrow::Cow;

    pub type Completer = fn(&Editor, &str) -> Vec<Completion>;

    pub fn none(_editor: &Editor, _input: &str) -> Vec<Completion> {
        Vec::new()
    }

    pub fn buffer(editor: &Editor, input: &str) -> Vec<Completion> {
        let names = editor.documents.values().map(|doc| {
            doc.relative_path()
                .map(|p| p.display().to_string().into())
                .unwrap_or_else(|| Cow::from(SCRATCH_BUFFER_NAME))
        });

        fuzzy_match(input, names, true)
            .into_iter()
            .map(|(name, _)| ((0..), name))
            .collect()
    }

    pub fn theme(_editor: &Editor, input: &str) -> Vec<Completion> {
        let mut names = theme::Loader::read_names(&helix_loader::config_dir().join("themes"));
        for rt_dir in helix_loader::runtime_dirs() {
            names.extend(theme::Loader::read_names(&rt_dir.join("themes")));
        }
        names.push("default".into());
        names.push("base16_default".into());
        names.sort();
        names.dedup();

        fuzzy_match(input, names, false)
            .into_iter()
            .map(|(name, _)| ((0..), name.into()))
            .collect()
    }

    /// Recursive function to get all keys from this value and add them to vec
    fn get_keys(value: &serde_json::Value, vec: &mut Vec<String>, scope: Option<&str>) {
        if let Some(map) = value.as_object() {
            for (key, value) in map.iter() {
                let key = match scope {
                    Some(scope) => format!("{}.{}", scope, key),
                    None => key.clone(),
                };
                get_keys(value, vec, Some(&key));
                if !value.is_object() {
                    vec.push(key);
                }
            }
        }
    }

    pub fn setting(_editor: &Editor, input: &str) -> Vec<Completion> {
        static KEYS: Lazy<Vec<String>> = Lazy::new(|| {
            let mut keys = Vec::new();
            let json = serde_json::json!(Config::default());
            get_keys(&json, &mut keys, None);
            keys
        });

        fuzzy_match(input, &*KEYS, false)
            .into_iter()
            .map(|(name, _)| ((0..), name.into()))
            .collect()
    }

    pub fn filename(editor: &Editor, input: &str) -> Vec<Completion> {
        filename_with_git_ignore(editor, input, true)
    }

    pub fn filename_with_git_ignore(
        editor: &Editor,
        input: &str,
        git_ignore: bool,
    ) -> Vec<Completion> {
        filename_impl(editor, input, git_ignore, |entry| {
            let is_dir = entry.file_type().map_or(false, |entry| entry.is_dir());

            if is_dir {
                FileMatch::AcceptIncomplete
            } else {
                FileMatch::Accept
            }
        })
    }

    pub fn language(editor: &Editor, input: &str) -> Vec<Completion> {
        let text: String = "text".into();

        let language_ids = editor
            .syn_loader
            .language_configs()
            .map(|config| &config.language_id)
            .chain(std::iter::once(&text));

        fuzzy_match(input, language_ids, false)
            .into_iter()
            .map(|(name, _)| ((0..), name.to_owned().into()))
            .collect()
    }

    pub fn lsp_workspace_command(editor: &Editor, input: &str) -> Vec<Completion> {
        let Some(options) = doc!(editor)
            .language_servers_with_feature(LanguageServerFeature::WorkspaceCommand)
            .find_map(|ls| ls.capabilities().execute_command_provider.as_ref())
        else {
            return vec![];
        };

        fuzzy_match(input, &options.commands, false)
            .into_iter()
            .map(|(name, _)| ((0..), name.to_owned().into()))
            .collect()
    }

    pub fn directory(editor: &Editor, input: &str) -> Vec<Completion> {
        directory_with_git_ignore(editor, input, true)
    }

    pub fn directory_with_git_ignore(
        editor: &Editor,
        input: &str,
        git_ignore: bool,
    ) -> Vec<Completion> {
        filename_impl(editor, input, git_ignore, |entry| {
            let is_dir = entry.file_type().map_or(false, |entry| entry.is_dir());

            if is_dir {
                FileMatch::Accept
            } else {
                FileMatch::Reject
            }
        })
    }

    #[derive(Copy, Clone, PartialEq, Eq)]
    enum FileMatch {
        /// Entry should be ignored
        Reject,
        /// Entry is usable but can't be the end (for instance if the entry is a directory and we
        /// try to match a file)
        AcceptIncomplete,
        /// Entry is usable and can be the end of the match
        Accept,
    }

    // TODO: we could return an iter/lazy thing so it can fetch as many as it needs.
    fn filename_impl<F>(
        _editor: &Editor,
        input: &str,
        git_ignore: bool,
        filter_fn: F,
    ) -> Vec<Completion>
    where
        F: Fn(&ignore::DirEntry) -> FileMatch,
    {
        // Rust's filename handling is really annoying.

        use ignore::WalkBuilder;
        use std::path::Path;

        let is_tilde = input == "~";
        let path = helix_core::path::expand_tilde(Path::new(input));

        let (dir, file_name) = if input.ends_with(std::path::MAIN_SEPARATOR) {
            (path, None)
        } else {
            let is_period = (input.ends_with((format!("{}.", std::path::MAIN_SEPARATOR)).as_str())
                && input.len() > 2)
                || input == ".";
            let file_name = if is_period {
                Some(String::from("."))
            } else {
                path.file_name()
                    .and_then(|file| file.to_str().map(|path| path.to_owned()))
            };

            let path = if is_period {
                path
            } else {
                match path.parent() {
                    Some(path) if !path.as_os_str().is_empty() => path.to_path_buf(),
                    // Path::new("h")'s parent is Some("")...
                    _ => helix_loader::current_working_dir(),
                }
            };

            (path, file_name)
        };

        let end = input.len()..;

        let files = WalkBuilder::new(&dir)
            .hidden(false)
            .follow_links(false) // We're scanning over depth 1
            .git_ignore(git_ignore)
            .max_depth(Some(1))
            .build()
            .filter_map(|file| {
                file.ok().and_then(|entry| {
                    let fmatch = filter_fn(&entry);

                    if fmatch == FileMatch::Reject {
                        return None;
                    }

                    //let is_dir = entry.file_type().map_or(false, |entry| entry.is_dir());

                    let path = entry.path();
                    let mut path = if is_tilde {
                        // if it's a single tilde an absolute path is displayed so that when `TAB` is pressed on
                        // one of the directories the tilde will be replaced with a valid path not with a relative
                        // home directory name.
                        // ~ -> <TAB> -> /home/user
                        // ~/ -> <TAB> -> ~/first_entry
                        path.to_path_buf()
                    } else {
                        path.strip_prefix(&dir).unwrap_or(path).to_path_buf()
                    };

                    if fmatch == FileMatch::AcceptIncomplete {
                        path.push("");
                    }

                    let path = path.into_os_string().into_string().ok()?;
                    Some(Cow::from(path))
                })
            }) // TODO: unwrap or skip
            .filter(|path| !path.is_empty());

        // if empty, return a list of dirs and files in current dir
        if let Some(file_name) = file_name {
            let range = (input.len().saturating_sub(file_name.len()))..;
            fuzzy_match(&file_name, files, true)
                .into_iter()
                .map(|(name, _)| (range.clone(), name))
                .collect()

            // TODO: complete to longest common match
        } else {
            let mut files: Vec<_> = files.map(|file| (end.clone(), file)).collect();
            files.sort_unstable_by(|(_, path1), (_, path2)| path1.cmp(path2));
            files
        }
    }
}<|MERGE_RESOLUTION|>--- conflicted
+++ resolved
@@ -1,11 +1,7 @@
 mod completion;
 mod document;
 pub(crate) mod editor;
-<<<<<<< HEAD
 mod extension;
-mod fuzzy_match;
-=======
->>>>>>> 13d4463e
 mod info;
 pub mod lsp;
 mod markdown;
