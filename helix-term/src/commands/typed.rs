use std::ops::Deref;

use crate::job::Job;

use super::*;

use helix_core::fuzzy::fuzzy_match;
use helix_core::{encoding, line_ending, shellwords::Shellwords};
use helix_view::document::DEFAULT_LANGUAGE_NAME;
use helix_view::editor::{Action, CloseError, ConfigEvent};
use serde_json::Value;
use ui::completers::{self, Completer};

use std::fmt::Write;

#[derive(Clone)]
pub struct TypableCommand {
    pub name: &'static str,
    pub aliases: &'static [&'static str],
    pub doc: &'static str,
    // params, flags, helper, completer
    pub fun: fn(&mut compositor::Context, &[Cow<str>], PromptEvent) -> anyhow::Result<()>,
    /// What completion methods, if any, does this command have?
    pub signature: CommandSignature,
}

impl TypableCommand {
    fn completer_for_argument_number(&self, n: usize) -> &Completer {
        match self.signature.positional_args.get(n) {
            Some(completer) => completer,
            _ => &self.signature.var_args,
        }
    }
}

#[derive(Clone)]
#[repr(C)]
pub struct CommandSignature {
    // Arguments with specific completion methods based on their position.
    positional_args: &'static [Completer],

    // All remaining arguments will use this completion method, if set.
    var_args: Completer,
}

impl CommandSignature {
    pub const fn none() -> Self {
        Self {
            positional_args: &[],
            var_args: completers::none,
        }
    }

    pub const fn positional(completers: &'static [Completer]) -> Self {
        Self {
            positional_args: completers,
            var_args: completers::none,
        }
    }

    pub const fn all(completer: Completer) -> Self {
        Self {
            positional_args: &[],
            var_args: completer,
        }
    }
}

fn quit(cx: &mut compositor::Context, args: &[Cow<str>], event: PromptEvent) -> anyhow::Result<()> {
    log::debug!("quitting...");

    if event != PromptEvent::Validate {
        return Ok(());
    }

    ensure!(args.is_empty(), ":quit takes no arguments");

    // last view and we have unsaved changes
    if cx.editor.tree.views().count() == 1 {
        buffers_remaining_impl(cx.editor)?
    }

    cx.block_try_flush_writes()?;
    cx.editor.close(view!(cx.editor).id);

    Ok(())
}

fn force_quit(
    cx: &mut compositor::Context,
    args: &[Cow<str>],
    event: PromptEvent,
) -> anyhow::Result<()> {
    if event != PromptEvent::Validate {
        return Ok(());
    }

    ensure!(args.is_empty(), ":quit! takes no arguments");

    cx.block_try_flush_writes()?;
    cx.editor.close(view!(cx.editor).id);

    Ok(())
}

fn open(cx: &mut compositor::Context, args: &[Cow<str>], event: PromptEvent) -> anyhow::Result<()> {
    if event != PromptEvent::Validate {
        return Ok(());
    }

    ensure!(!args.is_empty(), "wrong argument count");
    for arg in args {
        let (path, pos) = args::parse_file(arg);
        let path = helix_core::path::expand_tilde(&path);
        // If the path is a directory, open a file picker on that directory and update the status
        // message
        if let Ok(true) = std::fs::canonicalize(&path).map(|p| p.is_dir()) {
            let callback = async move {
                let call: job::Callback = job::Callback::EditorCompositor(Box::new(
                    move |editor: &mut Editor, compositor: &mut Compositor| {
                        let picker = ui::file_picker(path, &editor.config());
                        compositor.push(Box::new(overlaid(picker)));
                    },
                ));
                Ok(call)
            };
            cx.jobs.callback(callback);
        } else {
            // Otherwise, just open the file
            let _ = cx.editor.open(&path, Action::Replace)?;
            let (view, doc) = current!(cx.editor);
            let pos = Selection::point(pos_at_coords(doc.text().slice(..), pos, true));
            doc.set_selection(view.id, pos);
            // does not affect opening a buffer without pos
            align_view(doc, view, Align::Center);
        }
    }
    Ok(())
}

fn buffer_close_by_ids_impl(
    cx: &mut compositor::Context,
    doc_ids: &[DocumentId],
    force: bool,
) -> anyhow::Result<()> {
    cx.block_try_flush_writes()?;

    let (modified_ids, modified_names): (Vec<_>, Vec<_>) = doc_ids
        .iter()
        .filter_map(|&doc_id| {
            if let Err(CloseError::BufferModified(name)) = cx.editor.close_document(doc_id, force) {
                Some((doc_id, name))
            } else {
                None
            }
        })
        .unzip();

    if let Some(first) = modified_ids.first() {
        let current = doc!(cx.editor);
        // If the current document is unmodified, and there are modified
        // documents, switch focus to the first modified doc.
        if !modified_ids.contains(&current.id()) {
            cx.editor.switch(*first, Action::Replace);
        }
        bail!(
            "{} unsaved buffer(s) remaining: {:?}",
            modified_names.len(),
            modified_names
        );
    }

    Ok(())
}

fn buffer_gather_paths_impl(editor: &mut Editor, args: &[Cow<str>]) -> Vec<DocumentId> {
    // No arguments implies current document
    if args.is_empty() {
        let doc_id = view!(editor).doc;
        return vec![doc_id];
    }

    let mut nonexistent_buffers = vec![];
    let mut document_ids = vec![];
    for arg in args {
        let doc_id = editor.documents().find_map(|doc| {
            let arg_path = Some(Path::new(arg.as_ref()));
            if doc.path().map(|p| p.as_path()) == arg_path
                || doc.relative_path().as_deref() == arg_path
            {
                Some(doc.id())
            } else {
                None
            }
        });

        match doc_id {
            Some(doc_id) => document_ids.push(doc_id),
            None => nonexistent_buffers.push(format!("'{}'", arg)),
        }
    }

    if !nonexistent_buffers.is_empty() {
        editor.set_error(format!(
            "cannot close non-existent buffers: {}",
            nonexistent_buffers.join(", ")
        ));
    }

    document_ids
}

fn buffer_close(
    cx: &mut compositor::Context,
    args: &[Cow<str>],
    event: PromptEvent,
) -> anyhow::Result<()> {
    if event != PromptEvent::Validate {
        return Ok(());
    }

    let document_ids = buffer_gather_paths_impl(cx.editor, args);
    buffer_close_by_ids_impl(cx, &document_ids, false)
}

fn force_buffer_close(
    cx: &mut compositor::Context,
    args: &[Cow<str>],
    event: PromptEvent,
) -> anyhow::Result<()> {
    if event != PromptEvent::Validate {
        return Ok(());
    }

    let document_ids = buffer_gather_paths_impl(cx.editor, args);
    buffer_close_by_ids_impl(cx, &document_ids, true)
}

fn buffer_gather_others_impl(editor: &mut Editor) -> Vec<DocumentId> {
    let current_document = &doc!(editor).id();
    editor
        .documents()
        .map(|doc| doc.id())
        .filter(|doc_id| doc_id != current_document)
        .collect()
}

fn buffer_close_others(
    cx: &mut compositor::Context,
    _args: &[Cow<str>],
    event: PromptEvent,
) -> anyhow::Result<()> {
    if event != PromptEvent::Validate {
        return Ok(());
    }

    let document_ids = buffer_gather_others_impl(cx.editor);
    buffer_close_by_ids_impl(cx, &document_ids, false)
}

fn force_buffer_close_others(
    cx: &mut compositor::Context,
    _args: &[Cow<str>],
    event: PromptEvent,
) -> anyhow::Result<()> {
    if event != PromptEvent::Validate {
        return Ok(());
    }

    let document_ids = buffer_gather_others_impl(cx.editor);
    buffer_close_by_ids_impl(cx, &document_ids, true)
}

fn buffer_gather_all_impl(editor: &mut Editor) -> Vec<DocumentId> {
    editor.documents().map(|doc| doc.id()).collect()
}

fn buffer_close_all(
    cx: &mut compositor::Context,
    _args: &[Cow<str>],
    event: PromptEvent,
) -> anyhow::Result<()> {
    if event != PromptEvent::Validate {
        return Ok(());
    }

    let document_ids = buffer_gather_all_impl(cx.editor);
    buffer_close_by_ids_impl(cx, &document_ids, false)
}

fn force_buffer_close_all(
    cx: &mut compositor::Context,
    _args: &[Cow<str>],
    event: PromptEvent,
) -> anyhow::Result<()> {
    if event != PromptEvent::Validate {
        return Ok(());
    }

    let document_ids = buffer_gather_all_impl(cx.editor);
    buffer_close_by_ids_impl(cx, &document_ids, true)
}

fn buffer_next(
    cx: &mut compositor::Context,
    _args: &[Cow<str>],
    event: PromptEvent,
) -> anyhow::Result<()> {
    if event != PromptEvent::Validate {
        return Ok(());
    }

    goto_buffer(cx.editor, Direction::Forward);
    Ok(())
}

fn buffer_previous(
    cx: &mut compositor::Context,
    _args: &[Cow<str>],
    event: PromptEvent,
) -> anyhow::Result<()> {
    if event != PromptEvent::Validate {
        return Ok(());
    }

    goto_buffer(cx.editor, Direction::Backward);
    Ok(())
}

fn write_impl(
    cx: &mut compositor::Context,
    path: Option<&Cow<str>>,
    force: bool,
) -> anyhow::Result<()> {
    let config = cx.editor.config();
    let jobs = &mut cx.jobs;
    let (view, doc) = current!(cx.editor);
    let path = path.map(AsRef::as_ref);

    if config.insert_final_newline {
        insert_final_newline(doc, view);
    }

    let fmt = if config.auto_format {
        doc.auto_format().map(|fmt| {
            let callback = make_format_callback(
                doc.id(),
                doc.version(),
                view.id,
                fmt,
                Some((path.map(Into::into), force)),
            );

            jobs.add(Job::with_callback(callback).wait_before_exiting());
        })
    } else {
        None
    };

    if fmt.is_none() {
        let id = doc.id();
        cx.editor.save(id, path, force)?;
    }

    Ok(())
}

fn insert_final_newline(doc: &mut Document, view: &mut View) {
    let text = doc.text();
    if line_ending::get_line_ending(&text.slice(..)).is_none() {
        let eof = Selection::point(text.len_chars());
        let insert = Transaction::insert(text, &eof, doc.line_ending.as_str().into());
        doc.apply(&insert, view.id);
        doc.append_changes_to_history(view);
    }
}

fn write(
    cx: &mut compositor::Context,
    args: &[Cow<str>],
    event: PromptEvent,
) -> anyhow::Result<()> {
    if event != PromptEvent::Validate {
        return Ok(());
    }

    write_impl(cx, args.first(), false)
}

fn force_write(
    cx: &mut compositor::Context,
    args: &[Cow<str>],
    event: PromptEvent,
) -> anyhow::Result<()> {
    if event != PromptEvent::Validate {
        return Ok(());
    }

    write_impl(cx, args.first(), true)
}

fn write_buffer_close(
    cx: &mut compositor::Context,
    args: &[Cow<str>],
    event: PromptEvent,
) -> anyhow::Result<()> {
    if event != PromptEvent::Validate {
        return Ok(());
    }

    write_impl(cx, args.first(), false)?;

    let document_ids = buffer_gather_paths_impl(cx.editor, args);
    buffer_close_by_ids_impl(cx, &document_ids, false)
}

fn force_write_buffer_close(
    cx: &mut compositor::Context,
    args: &[Cow<str>],
    event: PromptEvent,
) -> anyhow::Result<()> {
    if event != PromptEvent::Validate {
        return Ok(());
    }

    write_impl(cx, args.first(), true)?;

    let document_ids = buffer_gather_paths_impl(cx.editor, args);
    buffer_close_by_ids_impl(cx, &document_ids, false)
}

fn new_file(
    cx: &mut compositor::Context,
    _args: &[Cow<str>],
    event: PromptEvent,
) -> anyhow::Result<()> {
    if event != PromptEvent::Validate {
        return Ok(());
    }

    cx.editor.new_file(Action::Replace);

    Ok(())
}

fn format(
    cx: &mut compositor::Context,
    _args: &[Cow<str>],
    event: PromptEvent,
) -> anyhow::Result<()> {
    if event != PromptEvent::Validate {
        return Ok(());
    }

    let (view, doc) = current!(cx.editor);
    if let Some(format) = doc.format() {
        let callback = make_format_callback(doc.id(), doc.version(), view.id, format, None);
        cx.jobs.callback(callback);
    }

    Ok(())
}
fn set_indent_style(
    cx: &mut compositor::Context,
    args: &[Cow<str>],
    event: PromptEvent,
) -> anyhow::Result<()> {
    if event != PromptEvent::Validate {
        return Ok(());
    }

    use IndentStyle::*;

    // If no argument, report current indent style.
    if args.is_empty() {
        let style = doc!(cx.editor).indent_style;
        cx.editor.set_status(match style {
            Tabs => "tabs".to_owned(),
            Spaces(1) => "1 space".to_owned(),
            Spaces(n) if (2..=8).contains(&n) => format!("{} spaces", n),
            _ => unreachable!(), // Shouldn't happen.
        });
        return Ok(());
    }

    // Attempt to parse argument as an indent style.
    let style = match args.get(0) {
        Some(arg) if "tabs".starts_with(&arg.to_lowercase()) => Some(Tabs),
        Some(Cow::Borrowed("0")) => Some(Tabs),
        Some(arg) => arg
            .parse::<u8>()
            .ok()
            .filter(|n| (1..=8).contains(n))
            .map(Spaces),
        _ => None,
    };

    let style = style.context("invalid indent style")?;
    let doc = doc_mut!(cx.editor);
    doc.indent_style = style;

    Ok(())
}

/// Sets or reports the current document's line ending setting.
fn set_line_ending(
    cx: &mut compositor::Context,
    args: &[Cow<str>],
    event: PromptEvent,
) -> anyhow::Result<()> {
    if event != PromptEvent::Validate {
        return Ok(());
    }

    use LineEnding::*;

    // If no argument, report current line ending setting.
    if args.is_empty() {
        let line_ending = doc!(cx.editor).line_ending;
        cx.editor.set_status(match line_ending {
            Crlf => "crlf",
            LF => "line feed",
            #[cfg(feature = "unicode-lines")]
            FF => "form feed",
            #[cfg(feature = "unicode-lines")]
            CR => "carriage return",
            #[cfg(feature = "unicode-lines")]
            Nel => "next line",

            // These should never be a document's default line ending.
            #[cfg(feature = "unicode-lines")]
            VT | LS | PS => "error",
        });

        return Ok(());
    }

    let arg = args
        .get(0)
        .context("argument missing")?
        .to_ascii_lowercase();

    // Attempt to parse argument as a line ending.
    let line_ending = match arg {
        arg if arg.starts_with("crlf") => Crlf,
        arg if arg.starts_with("lf") => LF,
        #[cfg(feature = "unicode-lines")]
        arg if arg.starts_with("cr") => CR,
        #[cfg(feature = "unicode-lines")]
        arg if arg.starts_with("ff") => FF,
        #[cfg(feature = "unicode-lines")]
        arg if arg.starts_with("nel") => Nel,
        _ => bail!("invalid line ending"),
    };
    let (view, doc) = current!(cx.editor);
    doc.line_ending = line_ending;

    let mut pos = 0;
    let transaction = Transaction::change(
        doc.text(),
        doc.text().lines().filter_map(|line| {
            pos += line.len_chars();
            match helix_core::line_ending::get_line_ending(&line) {
                Some(ending) if ending != line_ending => {
                    let start = pos - ending.len_chars();
                    let end = pos;
                    Some((start, end, Some(line_ending.as_str().into())))
                }
                _ => None,
            }
        }),
    );
    doc.apply(&transaction, view.id);
    doc.append_changes_to_history(view);

    Ok(())
}

fn earlier(
    cx: &mut compositor::Context,
    args: &[Cow<str>],
    event: PromptEvent,
) -> anyhow::Result<()> {
    if event != PromptEvent::Validate {
        return Ok(());
    }

    let uk = args.join(" ").parse::<UndoKind>().map_err(|s| anyhow!(s))?;

    let (view, doc) = current!(cx.editor);
    let success = doc.earlier(view, uk);
    if !success {
        cx.editor.set_status("Already at oldest change");
    }

    Ok(())
}

fn later(
    cx: &mut compositor::Context,
    args: &[Cow<str>],
    event: PromptEvent,
) -> anyhow::Result<()> {
    if event != PromptEvent::Validate {
        return Ok(());
    }

    let uk = args.join(" ").parse::<UndoKind>().map_err(|s| anyhow!(s))?;
    let (view, doc) = current!(cx.editor);
    let success = doc.later(view, uk);
    if !success {
        cx.editor.set_status("Already at newest change");
    }

    Ok(())
}

fn write_quit(
    cx: &mut compositor::Context,
    args: &[Cow<str>],
    event: PromptEvent,
) -> anyhow::Result<()> {
    if event != PromptEvent::Validate {
        return Ok(());
    }

    write_impl(cx, args.first(), false)?;
    cx.block_try_flush_writes()?;
    quit(cx, &[], event)
}

fn force_write_quit(
    cx: &mut compositor::Context,
    args: &[Cow<str>],
    event: PromptEvent,
) -> anyhow::Result<()> {
    if event != PromptEvent::Validate {
        return Ok(());
    }

    write_impl(cx, args.first(), true)?;
    cx.block_try_flush_writes()?;
    force_quit(cx, &[], event)
}

/// Results in an error if there are modified buffers remaining and sets editor
/// error, otherwise returns `Ok(())`. If the current document is unmodified,
/// and there are modified documents, switches focus to one of them.
pub(super) fn buffers_remaining_impl(editor: &mut Editor) -> anyhow::Result<()> {
    let (modified_ids, modified_names): (Vec<_>, Vec<_>) = editor
        .documents()
        .filter(|doc| doc.is_modified())
        // Named scratch documents should not be included here
        .filter(|doc| doc.name.is_none())
        .map(|doc| (doc.id(), doc.display_name()))
        .unzip();
    if let Some(first) = modified_ids.first() {
        let current = doc!(editor);
        // If the current document is unmodified, and there are modified
        // documents, switch focus to the first modified doc.
        if !modified_ids.contains(&current.id()) {
            editor.switch(*first, Action::Replace);
        }
        bail!(
            "{} unsaved buffer(s) remaining: {:?}",
            modified_names.len(),
            modified_names
        );
    }
    Ok(())
}

pub fn write_all_impl(
    cx: &mut compositor::Context,
    force: bool,
    write_scratch: bool,
) -> anyhow::Result<()> {
    let mut errors: Vec<&'static str> = Vec::new();
    let config = cx.editor.config();
    let jobs = &mut cx.jobs;
    let current_view = view!(cx.editor);

    let saves: Vec<_> = cx
        .editor
        .documents
        .values_mut()
        .filter_map(|doc| {
            if !doc.is_modified() {
                return None;
            }

            // This is a named buffer. We'll skip it in the saves for now
            if doc.name.is_some() {
                return None;
            }

            if doc.path().is_none() && doc.name.is_none() {
                if write_scratch {
                    errors.push("cannot write a buffer without a filename");
                }
                return None;
            }

            // Look for a view to apply the formatting change to. If the document
            // is in the current view, just use that. Otherwise, since we don't
            // have any other metric available for better selection, just pick
            // the first view arbitrarily so that we still commit the document
            // state for undos. If somehow we have a document that has not been
            // initialized with any view, initialize it with the current view.
            let target_view = if doc.selections().contains_key(&current_view.id) {
                current_view.id
            } else if let Some(view) = doc.selections().keys().next() {
                *view
            } else {
                doc.ensure_view_init(current_view.id);
                current_view.id
            };

            Some((doc.id(), target_view))
        })
        .collect();

    for (doc_id, target_view) in saves {
        let doc = doc_mut!(cx.editor, &doc_id);

        if config.insert_final_newline {
            insert_final_newline(doc, view_mut!(cx.editor, target_view));
        }

        let fmt = if config.auto_format {
            doc.auto_format().map(|fmt| {
                let callback = make_format_callback(
                    doc_id,
                    doc.version(),
                    target_view,
                    fmt,
                    Some((None, force)),
                );
                jobs.add(Job::with_callback(callback).wait_before_exiting());
            })
        } else {
            None
        };

        if fmt.is_none() {
            cx.editor.save::<PathBuf>(doc_id, None, force)?;
        }
    }

    if !errors.is_empty() && !force {
        bail!("{:?}", errors);
    }

    Ok(())
}

fn write_all(
    cx: &mut compositor::Context,
    _args: &[Cow<str>],
    event: PromptEvent,
) -> anyhow::Result<()> {
    if event != PromptEvent::Validate {
        return Ok(());
    }

    write_all_impl(cx, false, true)
}

fn force_write_all(
    cx: &mut compositor::Context,
    _args: &[Cow<str>],
    event: PromptEvent,
) -> anyhow::Result<()> {
    if event != PromptEvent::Validate {
        return Ok(());
    }

    write_all_impl(cx, true, true)
}

fn write_all_quit(
    cx: &mut compositor::Context,
    _args: &[Cow<str>],
    event: PromptEvent,
) -> anyhow::Result<()> {
    if event != PromptEvent::Validate {
        return Ok(());
    }
    write_all_impl(cx, false, true)?;
    quit_all_impl(cx, false)
}

fn force_write_all_quit(
    cx: &mut compositor::Context,
    _args: &[Cow<str>],
    event: PromptEvent,
) -> anyhow::Result<()> {
    if event != PromptEvent::Validate {
        return Ok(());
    }
    let _ = write_all_impl(cx, true, true);
    quit_all_impl(cx, true)
}

fn quit_all_impl(cx: &mut compositor::Context, force: bool) -> anyhow::Result<()> {
    cx.block_try_flush_writes()?;
    if !force {
        buffers_remaining_impl(cx.editor)?;
    }

    // close all views
    let views: Vec<_> = cx.editor.tree.views().map(|(view, _)| view.id).collect();
    for view_id in views {
        cx.editor.close(view_id);
    }

    Ok(())
}

fn quit_all(
    cx: &mut compositor::Context,
    _args: &[Cow<str>],
    event: PromptEvent,
) -> anyhow::Result<()> {
    if event != PromptEvent::Validate {
        return Ok(());
    }

    quit_all_impl(cx, false)
}

fn force_quit_all(
    cx: &mut compositor::Context,
    _args: &[Cow<str>],
    event: PromptEvent,
) -> anyhow::Result<()> {
    if event != PromptEvent::Validate {
        return Ok(());
    }

    quit_all_impl(cx, true)
}

fn cquit(
    cx: &mut compositor::Context,
    args: &[Cow<str>],
    event: PromptEvent,
) -> anyhow::Result<()> {
    if event != PromptEvent::Validate {
        return Ok(());
    }

    let exit_code = args
        .first()
        .and_then(|code| code.parse::<i32>().ok())
        .unwrap_or(1);

    cx.editor.exit_code = exit_code;
    quit_all_impl(cx, false)
}

fn force_cquit(
    cx: &mut compositor::Context,
    args: &[Cow<str>],
    event: PromptEvent,
) -> anyhow::Result<()> {
    if event != PromptEvent::Validate {
        return Ok(());
    }

    let exit_code = args
        .first()
        .and_then(|code| code.parse::<i32>().ok())
        .unwrap_or(1);
    cx.editor.exit_code = exit_code;

    quit_all_impl(cx, true)
}

fn theme(
    cx: &mut compositor::Context,
    args: &[Cow<str>],
    event: PromptEvent,
) -> anyhow::Result<()> {
    let true_color = cx.editor.config.load().true_color || crate::true_color();
    match event {
        PromptEvent::Abort => {
            cx.editor.unset_theme_preview();
        }
        PromptEvent::Update => {
            if args.is_empty() {
                // Ensures that a preview theme gets cleaned up if the user backspaces until the prompt is empty.
                cx.editor.unset_theme_preview();
            } else if let Some(theme_name) = args.first() {
                if let Ok(theme) = cx.editor.theme_loader.load(theme_name) {
                    if !(true_color || theme.is_16_color()) {
                        bail!("Unsupported theme: theme requires true color support");
                    }
                    cx.editor.set_theme_preview(theme);
                };
            };
        }
        PromptEvent::Validate => {
            if let Some(theme_name) = args.first() {
                let theme = cx
                    .editor
                    .theme_loader
                    .load(theme_name)
                    .map_err(|err| anyhow::anyhow!("Could not load theme: {}", err))?;
                if !(true_color || theme.is_16_color()) {
                    bail!("Unsupported theme: theme requires true color support");
                }
                cx.editor.set_theme(theme);
            } else {
                let name = cx.editor.theme.name().to_string();

                cx.editor.set_status(name);
            }
        }
    };

    Ok(())
}

fn yank_main_selection_to_clipboard(
    cx: &mut compositor::Context,
    _args: &[Cow<str>],
    event: PromptEvent,
) -> anyhow::Result<()> {
    if event != PromptEvent::Validate {
        return Ok(());
    }

    yank_primary_selection_impl(cx.editor, '*');
    Ok(())
}

fn yank_joined(
    cx: &mut compositor::Context,
    args: &[Cow<str>],
    event: PromptEvent,
) -> anyhow::Result<()> {
    if event != PromptEvent::Validate {
        return Ok(());
    }

    ensure!(args.len() <= 1, ":yank-join takes at most 1 argument");

    let doc = doc!(cx.editor);
    let default_sep = Cow::Borrowed(doc.line_ending.as_str());
    let separator = args.first().unwrap_or(&default_sep);
    let register = cx.editor.selected_register.unwrap_or('"');
    yank_joined_impl(cx.editor, separator, register);
    Ok(())
}

fn yank_joined_to_clipboard(
    cx: &mut compositor::Context,
    args: &[Cow<str>],
    event: PromptEvent,
) -> anyhow::Result<()> {
    if event != PromptEvent::Validate {
        return Ok(());
    }

    let doc = doc!(cx.editor);
    let default_sep = Cow::Borrowed(doc.line_ending.as_str());
    let separator = args.first().unwrap_or(&default_sep);
    yank_joined_impl(cx.editor, separator, '*');
    Ok(())
}

fn yank_main_selection_to_primary_clipboard(
    cx: &mut compositor::Context,
    _args: &[Cow<str>],
    event: PromptEvent,
) -> anyhow::Result<()> {
    if event != PromptEvent::Validate {
        return Ok(());
    }

    yank_primary_selection_impl(cx.editor, '+');
    Ok(())
}

fn yank_joined_to_primary_clipboard(
    cx: &mut compositor::Context,
    args: &[Cow<str>],
    event: PromptEvent,
) -> anyhow::Result<()> {
    if event != PromptEvent::Validate {
        return Ok(());
    }

    let doc = doc!(cx.editor);
    let default_sep = Cow::Borrowed(doc.line_ending.as_str());
    let separator = args.first().unwrap_or(&default_sep);
    yank_joined_impl(cx.editor, separator, '+');
    Ok(())
}

fn paste_clipboard_after(
    cx: &mut compositor::Context,
    _args: &[Cow<str>],
    event: PromptEvent,
) -> anyhow::Result<()> {
    if event != PromptEvent::Validate {
        return Ok(());
    }

    paste(cx.editor, '*', Paste::After, 1);
    Ok(())
}

fn paste_clipboard_before(
    cx: &mut compositor::Context,
    _args: &[Cow<str>],
    event: PromptEvent,
) -> anyhow::Result<()> {
    if event != PromptEvent::Validate {
        return Ok(());
    }

    paste(cx.editor, '*', Paste::Before, 1);
    Ok(())
}

fn paste_primary_clipboard_after(
    cx: &mut compositor::Context,
    _args: &[Cow<str>],
    event: PromptEvent,
) -> anyhow::Result<()> {
    if event != PromptEvent::Validate {
        return Ok(());
    }

    paste(cx.editor, '+', Paste::After, 1);
    Ok(())
}

fn paste_primary_clipboard_before(
    cx: &mut compositor::Context,
    _args: &[Cow<str>],
    event: PromptEvent,
) -> anyhow::Result<()> {
    if event != PromptEvent::Validate {
        return Ok(());
    }

    paste(cx.editor, '+', Paste::Before, 1);
    Ok(())
}

fn replace_selections_with_clipboard(
    cx: &mut compositor::Context,
    _args: &[Cow<str>],
    event: PromptEvent,
) -> anyhow::Result<()> {
    if event != PromptEvent::Validate {
        return Ok(());
    }

    replace_with_yanked_impl(cx.editor, '*', 1);
    Ok(())
}

fn replace_selections_with_primary_clipboard(
    cx: &mut compositor::Context,
    _args: &[Cow<str>],
    event: PromptEvent,
) -> anyhow::Result<()> {
    if event != PromptEvent::Validate {
        return Ok(());
    }

    replace_with_yanked_impl(cx.editor, '+', 1);
    Ok(())
}

fn show_clipboard_provider(
    cx: &mut compositor::Context,
    _args: &[Cow<str>],
    event: PromptEvent,
) -> anyhow::Result<()> {
    if event != PromptEvent::Validate {
        return Ok(());
    }

    cx.editor
        .set_status(cx.editor.registers.clipboard_provider_name().to_string());
    Ok(())
}

fn change_current_directory(
    cx: &mut compositor::Context,
    args: &[Cow<str>],
    event: PromptEvent,
) -> anyhow::Result<()> {
    if event != PromptEvent::Validate {
        return Ok(());
    }

    let dir = helix_core::path::expand_tilde(
        args.first()
            .context("target directory not provided")?
            .as_ref()
            .as_ref(),
    );

    helix_loader::set_current_working_dir(dir)?;

    cx.editor.set_status(format!(
        "Current working directory is now {}",
        helix_loader::current_working_dir().display()
    ));
    Ok(())
}

fn show_current_directory(
    cx: &mut compositor::Context,
    _args: &[Cow<str>],
    event: PromptEvent,
) -> anyhow::Result<()> {
    if event != PromptEvent::Validate {
        return Ok(());
    }

    let cwd = helix_loader::current_working_dir();
    let message = format!("Current working directory is {}", cwd.display());

    if cwd.exists() {
        cx.editor.set_status(message);
    } else {
        cx.editor.set_error(format!("{} (deleted)", message));
    }
    Ok(())
}

/// Sets the [`Document`]'s encoding..
fn set_encoding(
    cx: &mut compositor::Context,
    args: &[Cow<str>],
    event: PromptEvent,
) -> anyhow::Result<()> {
    if event != PromptEvent::Validate {
        return Ok(());
    }

    let doc = doc_mut!(cx.editor);
    if let Some(label) = args.first() {
        doc.set_encoding(label)
    } else {
        let encoding = doc.encoding().name().to_owned();
        cx.editor.set_status(encoding);
        Ok(())
    }
}

/// Shows info about the character under the primary cursor.
fn get_character_info(
    cx: &mut compositor::Context,
    _args: &[Cow<str>],
    event: PromptEvent,
) -> anyhow::Result<()> {
    if event != PromptEvent::Validate {
        return Ok(());
    }

    let (view, doc) = current_ref!(cx.editor);
    let text = doc.text().slice(..);

    let grapheme_start = doc.selection(view.id).primary().cursor(text);
    let grapheme_end = graphemes::next_grapheme_boundary(text, grapheme_start);

    if grapheme_start == grapheme_end {
        return Ok(());
    }

    let grapheme = text.slice(grapheme_start..grapheme_end).to_string();
    let encoding = doc.encoding();

    let printable = grapheme.chars().fold(String::new(), |mut s, c| {
        match c {
            '\0' => s.push_str("\\0"),
            '\t' => s.push_str("\\t"),
            '\n' => s.push_str("\\n"),
            '\r' => s.push_str("\\r"),
            _ => s.push(c),
        }

        s
    });

    // Convert to Unicode codepoints if in UTF-8
    let unicode = if encoding == encoding::UTF_8 {
        let mut unicode = " (".to_owned();

        for (i, char) in grapheme.chars().enumerate() {
            if i != 0 {
                unicode.push(' ');
            }

            unicode.push_str("U+");

            let codepoint: u32 = if char.is_ascii() {
                char.into()
            } else {
                // Not ascii means it will be multi-byte, so strip out the extra
                // bits that encode the length & mark continuation bytes

                let s = String::from(char);
                let bytes = s.as_bytes();

                // First byte starts with 2-4 ones then a zero, so strip those off
                let first = bytes[0];
                let codepoint = first & (0xFF >> (first.leading_ones() + 1));
                let mut codepoint = u32::from(codepoint);

                // Following bytes start with 10
                for byte in bytes.iter().skip(1) {
                    codepoint <<= 6;
                    codepoint += u32::from(*byte) & 0x3F;
                }

                codepoint
            };

            write!(unicode, "{codepoint:0>4x}").unwrap();
        }

        unicode.push(')');
        unicode
    } else {
        String::new()
    };

    // Give the decimal value for ascii characters
    let dec = if encoding.is_ascii_compatible() && grapheme.len() == 1 {
        format!(" Dec {}", grapheme.as_bytes()[0])
    } else {
        String::new()
    };

    let hex = {
        let mut encoder = encoding.new_encoder();
        let max_encoded_len = encoder
            .max_buffer_length_from_utf8_without_replacement(grapheme.len())
            .unwrap();
        let mut bytes = Vec::with_capacity(max_encoded_len);
        let mut current_byte = 0;
        let mut hex = String::new();

        for (i, char) in grapheme.chars().enumerate() {
            if i != 0 {
                hex.push_str(" +");
            }

            let (result, _input_bytes_read) = encoder.encode_from_utf8_to_vec_without_replacement(
                &char.to_string(),
                &mut bytes,
                true,
            );

            if let encoding::EncoderResult::Unmappable(char) = result {
                bail!("{char:?} cannot be mapped to {}", encoding.name());
            }

            for byte in &bytes[current_byte..] {
                write!(hex, " {byte:0>2x}").unwrap();
            }

            current_byte = bytes.len();
        }

        hex
    };

    cx.editor
        .set_status(format!("\"{printable}\"{unicode}{dec} Hex{hex}"));

    Ok(())
}

/// Reload the [`Document`] from its source file.
fn reload(
    cx: &mut compositor::Context,
    _args: &[Cow<str>],
    event: PromptEvent,
) -> anyhow::Result<()> {
    if event != PromptEvent::Validate {
        return Ok(());
    }

    let scrolloff = cx.editor.config().scrolloff;
    let (view, doc) = current!(cx.editor);
    doc.reload(view, &cx.editor.diff_providers).map(|_| {
        view.ensure_cursor_in_view(doc, scrolloff);
    })?;
    if let Some(path) = doc.path() {
        cx.editor
            .language_servers
            .file_event_handler
            .file_changed(path.clone());
    }
    Ok(())
}

fn reload_all(
    cx: &mut compositor::Context,
    _args: &[Cow<str>],
    event: PromptEvent,
) -> anyhow::Result<()> {
    if event != PromptEvent::Validate {
        return Ok(());
    }

    let scrolloff = cx.editor.config().scrolloff;
    let view_id = view!(cx.editor).id;

    let docs_view_ids: Vec<(DocumentId, Vec<ViewId>)> = cx
        .editor
        .documents_mut()
        .map(|doc| {
            let mut view_ids: Vec<_> = doc.selections().keys().cloned().collect();

            if view_ids.is_empty() {
                doc.ensure_view_init(view_id);
                view_ids.push(view_id);
            };

            (doc.id(), view_ids)
        })
        .collect();

    for (doc_id, view_ids) in docs_view_ids {
        let doc = doc_mut!(cx.editor, &doc_id);

        // Every doc is guaranteed to have at least 1 view at this point.
        let view = view_mut!(cx.editor, view_ids[0]);

        // Ensure that the view is synced with the document's history.
        view.sync_changes(doc);

        doc.reload(view, &cx.editor.diff_providers)?;
        if let Some(path) = doc.path() {
            cx.editor
                .language_servers
                .file_event_handler
                .file_changed(path.clone());
        }

        for view_id in view_ids {
            let view = view_mut!(cx.editor, view_id);
            if view.doc.eq(&doc_id) {
                view.ensure_cursor_in_view(doc, scrolloff);
            }
        }
    }

    Ok(())
}

/// Update the [`Document`] if it has been modified.
fn update(
    cx: &mut compositor::Context,
    args: &[Cow<str>],
    event: PromptEvent,
) -> anyhow::Result<()> {
    if event != PromptEvent::Validate {
        return Ok(());
    }

    let (_view, doc) = current!(cx.editor);
    if doc.is_modified() {
        write(cx, args, event)
    } else {
        Ok(())
    }
}

fn lsp_workspace_command(
    cx: &mut compositor::Context,
    args: &[Cow<str>],
    event: PromptEvent,
) -> anyhow::Result<()> {
    if event != PromptEvent::Validate {
        return Ok(());
    }
    let doc = doc!(cx.editor);
    let Some((language_server_id, options)) = doc
        .language_servers_with_feature(LanguageServerFeature::WorkspaceCommand)
        .find_map(|ls| {
            ls.capabilities()
                .execute_command_provider
                .as_ref()
                .map(|options| (ls.id(), options))
        })
    else {
        cx.editor
            .set_status("No active language servers for this document support workspace commands");
        return Ok(());
    };

    if args.is_empty() {
        let commands = options
            .commands
            .iter()
            .map(|command| helix_lsp::lsp::Command {
                title: command.clone(),
                command: command.clone(),
                arguments: None,
            })
            .collect::<Vec<_>>();
        let callback = async move {
            let call: job::Callback = Callback::EditorCompositor(Box::new(
                move |_editor: &mut Editor, compositor: &mut Compositor| {
                    let picker = ui::Picker::new(commands, (), move |cx, command, _action| {
                        execute_lsp_command(cx.editor, language_server_id, command.clone());
                    });
                    compositor.push(Box::new(overlaid(picker)))
                },
            ));
            Ok(call)
        };
        cx.jobs.callback(callback);
    } else {
        let command = args.join(" ");
        if options.commands.iter().any(|c| c == &command) {
            execute_lsp_command(
                cx.editor,
                language_server_id,
                helix_lsp::lsp::Command {
                    title: command.clone(),
                    arguments: None,
                    command,
                },
            );
        } else {
            cx.editor.set_status(format!(
                "`{command}` is not supported for this language server"
            ));
            return Ok(());
        }
    }
    Ok(())
}

fn lsp_restart(
    cx: &mut compositor::Context,
    _args: &[Cow<str>],
    event: PromptEvent,
) -> anyhow::Result<()> {
    if event != PromptEvent::Validate {
        return Ok(());
    }

    let editor_config = cx.editor.config.load();
    let (_view, doc) = current!(cx.editor);
    let config = doc
        .language_config()
        .context("LSP not defined for the current document")?;

    cx.editor.language_servers.restart(
        config,
        doc.path(),
        &editor_config.workspace_lsp_roots,
        editor_config.lsp.snippets,
    )?;

    // This collect is needed because refresh_language_server would need to re-borrow editor.
    let document_ids_to_refresh: Vec<DocumentId> = cx
        .editor
        .documents()
        .filter_map(|doc| match doc.language_config() {
            Some(config)
                if config.language_servers.iter().any(|ls| {
                    config
                        .language_servers
                        .iter()
                        .any(|restarted_ls| restarted_ls.name == ls.name)
                }) =>
            {
                Some(doc.id())
            }
            _ => None,
        })
        .collect();

    for document_id in document_ids_to_refresh {
        cx.editor.refresh_language_servers(document_id);
    }

    Ok(())
}

fn lsp_stop(
    cx: &mut compositor::Context,
    _args: &[Cow<str>],
    event: PromptEvent,
) -> anyhow::Result<()> {
    if event != PromptEvent::Validate {
        return Ok(());
    }

    let ls_shutdown_names = doc!(cx.editor)
        .language_servers()
        .map(|ls| ls.name().to_string())
        .collect::<Vec<_>>();

    for ls_name in &ls_shutdown_names {
        cx.editor.language_servers.stop(ls_name);

        for doc in cx.editor.documents_mut() {
            if let Some(client) = doc.remove_language_server_by_name(ls_name) {
                doc.clear_diagnostics(client.id());
            }
        }
    }

    Ok(())
}

fn tree_sitter_scopes(
    cx: &mut compositor::Context,
    _args: &[Cow<str>],
    event: PromptEvent,
) -> anyhow::Result<()> {
    if event != PromptEvent::Validate {
        return Ok(());
    }

    let (view, doc) = current!(cx.editor);
    let text = doc.text().slice(..);

    let pos = doc.selection(view.id).primary().cursor(text);
    let scopes = indent::get_scopes(doc.syntax(), text, pos);

    let contents = format!("```json\n{:?}\n````", scopes);

    let callback = async move {
        let call: job::Callback = Callback::EditorCompositor(Box::new(
            move |editor: &mut Editor, compositor: &mut Compositor| {
                let contents = ui::Markdown::new(contents, editor.syn_loader.clone());
                let popup = Popup::new("hover", contents).auto_close(true);
                compositor.replace_or_push("hover", popup);
            },
        ));
        Ok(call)
    };

    cx.jobs.callback(callback);

    Ok(())
}

fn tree_sitter_highlight_name(
    cx: &mut compositor::Context,
    _args: &[Cow<str>],
    event: PromptEvent,
) -> anyhow::Result<()> {
    fn find_highlight_at_cursor(
        cx: &mut compositor::Context<'_>,
    ) -> Option<helix_core::syntax::Highlight> {
        use helix_core::syntax::HighlightEvent;

        let (view, doc) = current!(cx.editor);
        let syntax = doc.syntax()?;
        let text = doc.text().slice(..);
        let cursor = doc.selection(view.id).primary().cursor(text);
        let byte = text.char_to_byte(cursor);
        let node = syntax
            .tree()
            .root_node()
            .descendant_for_byte_range(byte, byte)?;
        // Query the same range as the one used in syntax highlighting.
        let range = {
            // Calculate viewport byte ranges:
            let row = text.char_to_line(view.offset.anchor.min(text.len_chars()));
            // Saturating subs to make it inclusive zero indexing.
            let last_line = text.len_lines().saturating_sub(1);
            let height = view.inner_area(doc).height;
            let last_visible_line = (row + height as usize).saturating_sub(1).min(last_line);
            let start = text.line_to_byte(row.min(last_line));
            let end = text.line_to_byte(last_visible_line + 1);

            start..end
        };

        let mut highlight = None;

        for event in syntax.highlight_iter(text, Some(range), None) {
            match event.unwrap() {
                HighlightEvent::Source { start, end }
                    if start == node.start_byte() && end == node.end_byte() =>
                {
                    return highlight;
                }
                HighlightEvent::HighlightStart(hl) => {
                    highlight = Some(hl);
                }
                _ => (),
            }
        }

        None
    }

    if event != PromptEvent::Validate {
        return Ok(());
    }

    let Some(highlight) = find_highlight_at_cursor(cx) else {
        return Ok(());
    };

    let content = cx.editor.theme.scope(highlight.0).to_string();

    let callback = async move {
        let call: job::Callback = Callback::EditorCompositor(Box::new(
            move |editor: &mut Editor, compositor: &mut Compositor| {
                let content = ui::Markdown::new(content, editor.syn_loader.clone());
                let popup = Popup::new("hover", content).auto_close(true);
                compositor.replace_or_push("hover", popup);
            },
        ));
        Ok(call)
    };

    cx.jobs.callback(callback);

    Ok(())
}

fn vsplit(
    cx: &mut compositor::Context,
    args: &[Cow<str>],
    event: PromptEvent,
) -> anyhow::Result<()> {
    if event != PromptEvent::Validate {
        return Ok(());
    }

    if args.is_empty() {
        split(cx.editor, Action::VerticalSplit);
    } else {
        for arg in args {
            cx.editor
                .open(&PathBuf::from(arg.as_ref()), Action::VerticalSplit)?;
        }
    }

    Ok(())
}

fn hsplit(
    cx: &mut compositor::Context,
    args: &[Cow<str>],
    event: PromptEvent,
) -> anyhow::Result<()> {
    if event != PromptEvent::Validate {
        return Ok(());
    }

    if args.is_empty() {
        split(cx.editor, Action::HorizontalSplit);
    } else {
        for arg in args {
            cx.editor
                .open(&PathBuf::from(arg.as_ref()), Action::HorizontalSplit)?;
        }
    }

    Ok(())
}

fn vsplit_new(
    cx: &mut compositor::Context,
    _args: &[Cow<str>],
    event: PromptEvent,
) -> anyhow::Result<()> {
    if event != PromptEvent::Validate {
        return Ok(());
    }

    cx.editor.new_file(Action::VerticalSplit);

    Ok(())
}

fn hsplit_new(
    cx: &mut compositor::Context,
    _args: &[Cow<str>],
    event: PromptEvent,
) -> anyhow::Result<()> {
    if event != PromptEvent::Validate {
        return Ok(());
    }

    cx.editor.new_file(Action::HorizontalSplit);

    Ok(())
}

fn debug_eval(
    cx: &mut compositor::Context,
    args: &[Cow<str>],
    event: PromptEvent,
) -> anyhow::Result<()> {
    if event != PromptEvent::Validate {
        return Ok(());
    }

    if let Some(debugger) = cx.editor.debugger.as_mut() {
        let (frame, thread_id) = match (debugger.active_frame, debugger.thread_id) {
            (Some(frame), Some(thread_id)) => (frame, thread_id),
            _ => {
                bail!("Cannot find current stack frame to access variables")
            }
        };

        // TODO: support no frame_id

        let frame_id = debugger.stack_frames[&thread_id][frame].id;
        let response = helix_lsp::block_on(debugger.eval(args.join(" "), Some(frame_id)))?;
        cx.editor.set_status(response.result);
    }
    Ok(())
}

fn debug_start(
    cx: &mut compositor::Context,
    args: &[Cow<str>],
    event: PromptEvent,
) -> anyhow::Result<()> {
    if event != PromptEvent::Validate {
        return Ok(());
    }

    let mut args = args.to_owned();
    let name = match args.len() {
        0 => None,
        _ => Some(args.remove(0)),
    };
    dap_start_impl(cx, name.as_deref(), None, Some(args))
}

fn debug_remote(
    cx: &mut compositor::Context,
    args: &[Cow<str>],
    event: PromptEvent,
) -> anyhow::Result<()> {
    if event != PromptEvent::Validate {
        return Ok(());
    }

    let mut args = args.to_owned();
    let address = match args.len() {
        0 => None,
        _ => Some(args.remove(0).parse()?),
    };
    let name = match args.len() {
        0 => None,
        _ => Some(args.remove(0)),
    };
    dap_start_impl(cx, name.as_deref(), address, Some(args))
}

fn tutor(
    cx: &mut compositor::Context,
    _args: &[Cow<str>],
    event: PromptEvent,
) -> anyhow::Result<()> {
    if event != PromptEvent::Validate {
        return Ok(());
    }

    let path = helix_loader::runtime_file(Path::new("tutor"));
    cx.editor.open(&path, Action::Replace)?;
    // Unset path to prevent accidentally saving to the original tutor file.
    doc_mut!(cx.editor).set_path(None);
    Ok(())
}

fn abort_goto_line_number_preview(cx: &mut compositor::Context) {
    if let Some(last_selection) = cx.editor.last_selection.take() {
        let scrolloff = cx.editor.config().scrolloff;

        let (view, doc) = current!(cx.editor);
        doc.set_selection(view.id, last_selection);
        view.ensure_cursor_in_view(doc, scrolloff);
    }
}

fn update_goto_line_number_preview(
    cx: &mut compositor::Context,
    args: &[Cow<str>],
) -> anyhow::Result<()> {
    cx.editor.last_selection.get_or_insert_with(|| {
        let (view, doc) = current!(cx.editor);
        doc.selection(view.id).clone()
    });

    let scrolloff = cx.editor.config().scrolloff;
    let line = args[0].parse::<usize>()?;
    goto_line_without_jumplist(cx.editor, NonZeroUsize::new(line));

    let (view, doc) = current!(cx.editor);
    view.ensure_cursor_in_view(doc, scrolloff);

    Ok(())
}

pub(super) fn goto_line_number(
    cx: &mut compositor::Context,
    args: &[Cow<str>],
    event: PromptEvent,
) -> anyhow::Result<()> {
    match event {
        PromptEvent::Abort => abort_goto_line_number_preview(cx),
        PromptEvent::Validate => {
            ensure!(!args.is_empty(), "Line number required");

            // If we are invoked directly via a keybinding, Validate is
            // sent without any prior Update events. Ensure the cursor
            // is moved to the appropriate location.
            update_goto_line_number_preview(cx, args)?;

            let last_selection = cx
                .editor
                .last_selection
                .take()
                .expect("update_goto_line_number_preview should always set last_selection");

            let (view, doc) = current!(cx.editor);
            view.jumps.push((doc.id(), last_selection));
        }

        // When a user hits backspace and there are no numbers left,
        // we can bring them back to their original selection. If they
        // begin typing numbers again, we'll start a new preview session.
        PromptEvent::Update if args.is_empty() => abort_goto_line_number_preview(cx),
        PromptEvent::Update => update_goto_line_number_preview(cx, args)?,
    }

    Ok(())
}

// Fetch the current value of a config option and output as status.
fn get_option(
    cx: &mut compositor::Context,
    args: &[Cow<str>],
    event: PromptEvent,
) -> anyhow::Result<()> {
    if event != PromptEvent::Validate {
        return Ok(());
    }

    if args.len() != 1 {
        anyhow::bail!("Bad arguments. Usage: `:get key`");
    }

    let key = &args[0].to_lowercase();
    let key_error = || anyhow::anyhow!("Unknown key `{}`", key);

    let config = serde_json::json!(cx.editor.config().deref());
    let pointer = format!("/{}", key.replace('.', "/"));
    let value = config.pointer(&pointer).ok_or_else(key_error)?;

    cx.editor.set_status(value.to_string());
    Ok(())
}

/// Change config at runtime. Access nested values by dot syntax, for
/// example to disable smart case search, use `:set search.smart-case false`.
fn set_option(
    cx: &mut compositor::Context,
    args: &[Cow<str>],
    event: PromptEvent,
) -> anyhow::Result<()> {
    if event != PromptEvent::Validate {
        return Ok(());
    }

    if args.len() != 2 {
        anyhow::bail!("Bad arguments. Usage: `:set key field`");
    }
    let (key, arg) = (&args[0].to_lowercase(), &args[1]);

    let key_error = || anyhow::anyhow!("Unknown key `{}`", key);
    let field_error = |_| anyhow::anyhow!("Could not parse field `{}`", arg);

    let mut config = serde_json::json!(&cx.editor.config().deref());
    let pointer = format!("/{}", key.replace('.', "/"));
    let value = config.pointer_mut(&pointer).ok_or_else(key_error)?;

    *value = if value.is_string() {
        // JSON strings require quotes, so we can't .parse() directly
        Value::String(arg.to_string())
    } else {
        arg.parse().map_err(field_error)?
    };
    let config = serde_json::from_value(config).map_err(field_error)?;

    cx.editor
        .config_events
        .0
        .send(ConfigEvent::Update(config))?;
    Ok(())
}

/// Toggle boolean config option at runtime. Access nested values by dot
/// syntax, for example to toggle smart case search, use `:toggle search.smart-
/// case`.
fn toggle_option(
    cx: &mut compositor::Context,
    args: &[Cow<str>],
    event: PromptEvent,
) -> anyhow::Result<()> {
    if event != PromptEvent::Validate {
        return Ok(());
    }

    if args.is_empty() {
        anyhow::bail!("Bad arguments. Usage: `:toggle key [values]?`");
    }
    let key = &args[0].to_lowercase();

    let key_error = || anyhow::anyhow!("Unknown key `{}`", key);

    let mut config = serde_json::json!(&cx.editor.config().deref());
    let pointer = format!("/{}", key.replace('.', "/"));
    let value = config.pointer_mut(&pointer).ok_or_else(key_error)?;

    *value = match value {
        Value::Bool(ref value) => {
            ensure!(
                args.len() == 1,
                "Bad arguments. For boolean configurations use: `:toggle key`"
            );
            Value::Bool(!value)
        }
        Value::String(ref value) => {
            ensure!(
                args.len() > 2,
                "Bad arguments. For string configurations use: `:toggle key val1 val2 ...`",
            );

            Value::String(
                args[1..]
                    .iter()
                    .skip_while(|e| *e != value)
                    .nth(1)
                    .unwrap_or_else(|| &args[1])
                    .to_string(),
            )
        }
        Value::Number(ref value) => {
            ensure!(
                args.len() > 2,
                "Bad arguments. For number configurations use: `:toggle key val1 val2 ...`",
            );

            Value::Number(
                args[1..]
                    .iter()
                    .skip_while(|&e| value.to_string() != *e.to_string())
                    .nth(1)
                    .unwrap_or_else(|| &args[1])
                    .parse()?,
            )
        }
        Value::Null | Value::Object(_) | Value::Array(_) => {
            anyhow::bail!("Configuration {key} does not support toggle yet")
        }
    };

    let status = format!("'{key}' is now set to {value}");
    let config = serde_json::from_value(config)
        .map_err(|err| anyhow::anyhow!("Cannot parse `{:?}`, {}", &args, err))?;

    cx.editor
        .config_events
        .0
        .send(ConfigEvent::Update(config))?;
    cx.editor.set_status(status);
    Ok(())
}

/// Change the language of the current buffer at runtime.
fn language(
    cx: &mut compositor::Context,
    args: &[Cow<str>],
    event: PromptEvent,
) -> anyhow::Result<()> {
    if event != PromptEvent::Validate {
        return Ok(());
    }

    if args.is_empty() {
        let doc = doc!(cx.editor);
        let language = &doc.language_name().unwrap_or(DEFAULT_LANGUAGE_NAME);
        cx.editor.set_status(language.to_string());
        return Ok(());
    }

    if args.len() != 1 {
        anyhow::bail!("Bad arguments. Usage: `:set-language language`");
    }

    let doc = doc_mut!(cx.editor);

    if args[0] == DEFAULT_LANGUAGE_NAME {
        doc.set_language(None, None)
    } else {
        doc.set_language_by_language_id(&args[0], cx.editor.syn_loader.clone())?;
    }
    doc.detect_indent_and_line_ending();

    let id = doc.id();
    cx.editor.refresh_language_servers(id);
    Ok(())
}

fn sort(cx: &mut compositor::Context, args: &[Cow<str>], event: PromptEvent) -> anyhow::Result<()> {
    if event != PromptEvent::Validate {
        return Ok(());
    }

    sort_impl(cx, args, false)
}

fn sort_reverse(
    cx: &mut compositor::Context,
    args: &[Cow<str>],
    event: PromptEvent,
) -> anyhow::Result<()> {
    if event != PromptEvent::Validate {
        return Ok(());
    }

    sort_impl(cx, args, true)
}

fn sort_impl(
    cx: &mut compositor::Context,
    _args: &[Cow<str>],
    reverse: bool,
) -> anyhow::Result<()> {
    let scrolloff = cx.editor.config().scrolloff;
    let (view, doc) = current!(cx.editor);
    let text = doc.text().slice(..);

    let selection = doc.selection(view.id);

    let mut fragments: Vec<_> = selection
        .slices(text)
        .map(|fragment| fragment.chunks().collect())
        .collect();

    fragments.sort_by(match reverse {
        true => |a: &Tendril, b: &Tendril| b.cmp(a),
        false => |a: &Tendril, b: &Tendril| a.cmp(b),
    });

    let transaction = Transaction::change(
        doc.text(),
        selection
            .into_iter()
            .zip(fragments)
            .map(|(s, fragment)| (s.from(), s.to(), Some(fragment))),
    );

    doc.apply(&transaction, view.id);
    doc.append_changes_to_history(view);
    view.ensure_cursor_in_view(doc, scrolloff);

    Ok(())
}

fn reflow(
    cx: &mut compositor::Context,
    args: &[Cow<str>],
    event: PromptEvent,
) -> anyhow::Result<()> {
    if event != PromptEvent::Validate {
        return Ok(());
    }

    let scrolloff = cx.editor.config().scrolloff;
    let cfg_text_width: usize = cx.editor.config().text_width;
    let (view, doc) = current!(cx.editor);

    // Find the text_width by checking the following sources in order:
    //   - The passed argument in `args`
    //   - The configured text-width for this language in languages.toml
    //   - The configured text-width in the config.toml
    let text_width: usize = args
        .get(0)
        .map(|num| num.parse::<usize>())
        .transpose()?
        .or_else(|| doc.language_config().and_then(|config| config.text_width))
        .unwrap_or(cfg_text_width);

    let rope = doc.text();

    let selection = doc.selection(view.id);
    let transaction = Transaction::change_by_selection(rope, selection, |range| {
        let fragment = range.fragment(rope.slice(..));
        let reflowed_text = helix_core::wrap::reflow_hard_wrap(&fragment, text_width);

        (range.from(), range.to(), Some(reflowed_text))
    });

    doc.apply(&transaction, view.id);
    doc.append_changes_to_history(view);
    view.ensure_cursor_in_view(doc, scrolloff);

    Ok(())
}

fn tree_sitter_subtree(
    cx: &mut compositor::Context,
    _args: &[Cow<str>],
    event: PromptEvent,
) -> anyhow::Result<()> {
    if event != PromptEvent::Validate {
        return Ok(());
    }

    let (view, doc) = current!(cx.editor);

    if let Some(syntax) = doc.syntax() {
        let primary_selection = doc.selection(view.id).primary();
        let text = doc.text();
        let from = text.char_to_byte(primary_selection.from());
        let to = text.char_to_byte(primary_selection.to());
        if let Some(selected_node) = syntax
            .tree()
            .root_node()
            .descendant_for_byte_range(from, to)
        {
            let mut contents = String::from("```tsq\n");
            helix_core::syntax::pretty_print_tree(&mut contents, selected_node)?;
            contents.push_str("\n```");

            let callback = async move {
                let call: job::Callback = Callback::EditorCompositor(Box::new(
                    move |editor: &mut Editor, compositor: &mut Compositor| {
                        let contents = ui::Markdown::new(contents, editor.syn_loader.clone());
                        let popup = Popup::new("hover", contents).auto_close(true);
                        compositor.replace_or_push("hover", popup);
                    },
                ));
                Ok(call)
            };

            cx.jobs.callback(callback);
        }
    }

    Ok(())
}

fn open_config(
    cx: &mut compositor::Context,
    _args: &[Cow<str>],
    event: PromptEvent,
) -> anyhow::Result<()> {
    if event != PromptEvent::Validate {
        return Ok(());
    }

    cx.editor
        .open(&helix_loader::config_file(), Action::Replace)?;
    Ok(())
}

fn open_workspace_config(
    cx: &mut compositor::Context,
    _args: &[Cow<str>],
    event: PromptEvent,
) -> anyhow::Result<()> {
    if event != PromptEvent::Validate {
        return Ok(());
    }

    cx.editor
        .open(&helix_loader::workspace_config_file(), Action::Replace)?;
    Ok(())
}

fn open_log(
    cx: &mut compositor::Context,
    _args: &[Cow<str>],
    event: PromptEvent,
) -> anyhow::Result<()> {
    if event != PromptEvent::Validate {
        return Ok(());
    }

    cx.editor.open(&helix_loader::log_file(), Action::Replace)?;
    Ok(())
}

fn refresh_config(
    cx: &mut compositor::Context,
    _args: &[Cow<str>],
    event: PromptEvent,
) -> anyhow::Result<()> {
    if event != PromptEvent::Validate {
        return Ok(());
    }

    cx.editor.config_events.0.send(ConfigEvent::Refresh)?;
    Ok(())
}

fn append_output(
    cx: &mut compositor::Context,
    args: &[Cow<str>],
    event: PromptEvent,
) -> anyhow::Result<()> {
    if event != PromptEvent::Validate {
        return Ok(());
    }

    ensure!(!args.is_empty(), "Shell command required");
    shell(cx, &args.join(" "), &ShellBehavior::Append);
    Ok(())
}

fn insert_output(
    cx: &mut compositor::Context,
    args: &[Cow<str>],
    event: PromptEvent,
) -> anyhow::Result<()> {
    if event != PromptEvent::Validate {
        return Ok(());
    }

    ensure!(!args.is_empty(), "Shell command required");
    shell(cx, &args.join(" "), &ShellBehavior::Insert);
    Ok(())
}

fn pipe_to(
    cx: &mut compositor::Context,
    args: &[Cow<str>],
    event: PromptEvent,
) -> anyhow::Result<()> {
    pipe_impl(cx, args, event, &ShellBehavior::Ignore)
}

fn pipe(cx: &mut compositor::Context, args: &[Cow<str>], event: PromptEvent) -> anyhow::Result<()> {
    pipe_impl(cx, args, event, &ShellBehavior::Replace)
}

fn pipe_impl(
    cx: &mut compositor::Context,
    args: &[Cow<str>],
    event: PromptEvent,
    behavior: &ShellBehavior,
) -> anyhow::Result<()> {
    if event != PromptEvent::Validate {
        return Ok(());
    }

    ensure!(!args.is_empty(), "Shell command required");
    shell(cx, &args.join(" "), behavior);
    Ok(())
}

fn run_shell_command_text(
    cx: &mut compositor::Context,
    args: &[Cow<str>],
    event: PromptEvent,
) -> anyhow::Result<()> {
    if event != PromptEvent::Validate {
        return Ok(());
    }

    let shell = cx.editor.config().shell.clone();
    let args = args.join(" ");

    let callback = async move {
        let (output, success) = shell_impl_async(&shell, &args, None).await?;
        let call: job::Callback = Callback::EditorCompositor(Box::new(
            move |editor: &mut Editor, compositor: &mut Compositor| {
                if !output.is_empty() {
                    let contents = ui::Text::new(format!("{}", output));
                    let popup = Popup::new("shell", contents).position(Some(
                        helix_core::Position::new(editor.cursor().0.unwrap_or_default().row, 2),
                    ));
                    compositor.replace_or_push("shell", popup);
                }
                if success {
                    editor.set_status("Command succeeded");
                } else {
                    editor.set_error("Command failed");
                }
            },
        ));
        Ok(call)
    };
    cx.jobs.callback(callback);

    Ok(())
}

fn run_shell_command(
    cx: &mut compositor::Context,
    args: &[Cow<str>],
    event: PromptEvent,
) -> anyhow::Result<()> {
    if event != PromptEvent::Validate {
        return Ok(());
    }

    let shell = cx.editor.config().shell.clone();
    let args = args.join(" ");

    let callback = async move {
        let (output, success) = shell_impl_async(&shell, &args, None).await?;
        let call: job::Callback = Callback::EditorCompositor(Box::new(
            move |editor: &mut Editor, compositor: &mut Compositor| {
                if !output.is_empty() {
                    let contents = ui::Markdown::new(
                        format!("```sh\n{}\n```", output),
                        editor.syn_loader.clone(),
                    );
                    let popup = Popup::new("shell", contents).position(Some(
                        helix_core::Position::new(editor.cursor().0.unwrap_or_default().row, 2),
                    ));
                    compositor.replace_or_push("shell", popup);
                }
                if success {
                    editor.set_status("Command succeeded");
                } else {
                    editor.set_error("Command failed");
                }
            },
        ));
        Ok(call)
    };
    cx.jobs.callback(callback);

    Ok(())
}

fn reset_diff_change(
    cx: &mut compositor::Context,
    args: &[Cow<str>],
    event: PromptEvent,
) -> anyhow::Result<()> {
    if event != PromptEvent::Validate {
        return Ok(());
    }
    ensure!(args.is_empty(), ":reset-diff-change takes no arguments");

    let editor = &mut cx.editor;
    let scrolloff = editor.config().scrolloff;

    let (view, doc) = current!(editor);
    let Some(handle) = doc.diff_handle() else {
        bail!("Diff is not available in the current buffer")
    };

    let diff = handle.load();
    let doc_text = doc.text().slice(..);
    let line = doc.selection(view.id).primary().cursor_line(doc_text);

    let Some(hunk_idx) = diff.hunk_at(line as u32, true) else {
        bail!("There is no change at the cursor")
    };
    let hunk = diff.nth_hunk(hunk_idx);
    let diff_base = diff.diff_base();
    let before_start = diff_base.line_to_char(hunk.before.start as usize);
    let before_end = diff_base.line_to_char(hunk.before.end as usize);
    let text: Tendril = diff
        .diff_base()
        .slice(before_start..before_end)
        .chunks()
        .collect();
    let anchor = doc_text.line_to_char(hunk.after.start as usize);
    let transaction = Transaction::change(
        doc.text(),
        [(
            anchor,
            doc_text.line_to_char(hunk.after.end as usize),
            (!text.is_empty()).then_some(text),
        )]
        .into_iter(),
    );
    drop(diff); // make borrow check happy
    doc.apply(&transaction, view.id);
    // select inserted text
    let text_len = before_end - before_start;
    doc.set_selection(view.id, Selection::single(anchor, anchor + text_len));
    doc.append_changes_to_history(view);
    view.ensure_cursor_in_view(doc, scrolloff);
    Ok(())
}

fn clear_register(
    cx: &mut compositor::Context,
    args: &[Cow<str>],
    event: PromptEvent,
) -> anyhow::Result<()> {
    if event != PromptEvent::Validate {
        return Ok(());
    }

    ensure!(args.len() <= 1, ":clear-register takes at most 1 argument");
    if args.is_empty() {
        cx.editor.registers.clear();
        cx.editor.set_status("All registers cleared");
        return Ok(());
    }

    ensure!(
        args[0].chars().count() == 1,
        format!("Invalid register {}", args[0])
    );
    let register = args[0].chars().next().unwrap_or_default();
    if cx.editor.registers.remove(register) {
        cx.editor
            .set_status(format!("Register {} cleared", register));
    } else {
        cx.editor
            .set_error(format!("Register {} not found", register));
    }
    Ok(())
}

fn redraw(
    cx: &mut compositor::Context,
    _args: &[Cow<str>],
    event: PromptEvent,
) -> anyhow::Result<()> {
    if event != PromptEvent::Validate {
        return Ok(());
    }

    let callback = Box::pin(async move {
        let call: job::Callback =
            job::Callback::EditorCompositor(Box::new(|_editor, compositor| {
                compositor.need_full_redraw();
            }));

        Ok(call)
    });

    cx.jobs.callback(callback);

    Ok(())
}

pub const TYPABLE_COMMAND_LIST: &[TypableCommand] = &[
    TypableCommand {
        name: "quit",
        aliases: &["q"],
        doc: "Close the current view.",
        fun: quit,
        signature: CommandSignature::none(),
    },
    TypableCommand {
        name: "quit!",
        aliases: &["q!"],
        doc: "Force close the current view, ignoring unsaved changes.",
        fun: force_quit,
        signature: CommandSignature::none(),
    },
    TypableCommand {
        name: "open",
        aliases: &["o"],
        doc: "Open a file from disk into the current view.",
        fun: open,
        signature: CommandSignature::all(completers::filename),
    },
    TypableCommand {
        name: "buffer-close",
        aliases: &["bc", "bclose"],
        doc: "Close the current buffer.",
        fun: buffer_close,
        signature: CommandSignature::all(completers::buffer),
    },
    TypableCommand {
        name: "buffer-close!",
        aliases: &["bc!", "bclose!"],
        doc: "Close the current buffer forcefully, ignoring unsaved changes.",
        fun: force_buffer_close,
        signature: CommandSignature::all(completers::buffer)
    },
    TypableCommand {
        name: "buffer-close-others",
        aliases: &["bco", "bcloseother"],
        doc: "Close all buffers but the currently focused one.",
        fun: buffer_close_others,
        signature: CommandSignature::none(),
    },
    TypableCommand {
        name: "buffer-close-others!",
        aliases: &["bco!", "bcloseother!"],
        doc: "Force close all buffers but the currently focused one.",
        fun: force_buffer_close_others,
        signature: CommandSignature::none(),
    },
    TypableCommand {
        name: "buffer-close-all",
        aliases: &["bca", "bcloseall"],
        doc: "Close all buffers without quitting.",
        fun: buffer_close_all,
        signature: CommandSignature::none(),
    },
    TypableCommand {
        name: "buffer-close-all!",
        aliases: &["bca!", "bcloseall!"],
        doc: "Force close all buffers ignoring unsaved changes without quitting.",
        fun: force_buffer_close_all,
        signature: CommandSignature::none(),
    },
    TypableCommand {
        name: "buffer-next",
        aliases: &["bn", "bnext"],
        doc: "Goto next buffer.",
        fun: buffer_next,
        signature: CommandSignature::none(),
    },
    TypableCommand {
        name: "buffer-previous",
        aliases: &["bp", "bprev"],
        doc: "Goto previous buffer.",
        fun: buffer_previous,
        signature: CommandSignature::none(),
    },
    TypableCommand {
        name: "write",
        aliases: &["w"],
        doc: "Write changes to disk. Accepts an optional path (:write some/path.txt)",
        fun: write,
        signature: CommandSignature::positional(&[completers::filename]),
    },
    TypableCommand {
        name: "write!",
        aliases: &["w!"],
        doc: "Force write changes to disk creating necessary subdirectories. Accepts an optional path (:write! some/path.txt)",
        fun: force_write,
        signature: CommandSignature::positional(&[completers::filename]),
    },
    TypableCommand {
        name: "write-buffer-close",
        aliases: &["wbc"],
        doc: "Write changes to disk and closes the buffer. Accepts an optional path (:write-buffer-close some/path.txt)",
        fun: write_buffer_close,
        signature: CommandSignature::positional(&[completers::filename]),
    },
    TypableCommand {
        name: "write-buffer-close!",
        aliases: &["wbc!"],
        doc: "Force write changes to disk creating necessary subdirectories and closes the buffer. Accepts an optional path (:write-buffer-close! some/path.txt)",
        fun: force_write_buffer_close,
        signature: CommandSignature::positional(&[completers::filename]),
    },
    TypableCommand {
        name: "new",
        aliases: &["n"],
        doc: "Create a new scratch buffer.",
        fun: new_file,
        // TODO: This seems to complete with a filename, but doesn't use that filename to
        //       set the path of the newly created buffer.
        signature: CommandSignature::positional(&[completers::filename]),
    },
    TypableCommand {
        name: "format",
        aliases: &["fmt"],
        doc: "Format the file using the LSP formatter.",
        fun: format,
        signature: CommandSignature::none(),
    },
    TypableCommand {
        name: "indent-style",
        aliases: &[],
        doc: "Set the indentation style for editing. ('t' for tabs or 1-8 for number of spaces.)",
        fun: set_indent_style,
        signature: CommandSignature::none(),
    },
    TypableCommand {
        name: "line-ending",
        aliases: &[],
        #[cfg(not(feature = "unicode-lines"))]
        doc: "Set the document's default line ending. Options: crlf, lf.",
        #[cfg(feature = "unicode-lines")]
        doc: "Set the document's default line ending. Options: crlf, lf, cr, ff, nel.",
        fun: set_line_ending,
        signature: CommandSignature::none(),
    },
    TypableCommand {
        name: "earlier",
        aliases: &["ear"],
        doc: "Jump back to an earlier point in edit history. Accepts a number of steps or a time span.",
        fun: earlier,
        signature: CommandSignature::none(),
    },
    TypableCommand {
        name: "later",
        aliases: &["lat"],
        doc: "Jump to a later point in edit history. Accepts a number of steps or a time span.",
        fun: later,
        signature: CommandSignature::none(),
    },
    TypableCommand {
        name: "write-quit",
        aliases: &["wq", "x"],
        doc: "Write changes to disk and close the current view. Accepts an optional path (:wq some/path.txt)",
        fun: write_quit,
        signature: CommandSignature::positional(&[completers::filename]),
    },
    TypableCommand {
        name: "write-quit!",
        aliases: &["wq!", "x!"],
        doc: "Write changes to disk and close the current view forcefully. Accepts an optional path (:wq! some/path.txt)",
        fun: force_write_quit,
        signature: CommandSignature::positional(&[completers::filename]),
    },
    TypableCommand {
        name: "write-all",
        aliases: &["wa"],
        doc: "Write changes from all buffers to disk.",
        fun: write_all,
        signature: CommandSignature::none(),
    },
    TypableCommand {
        name: "write-all!",
        aliases: &["wa!"],
        doc: "Forcefully write changes from all buffers to disk creating necessary subdirectories.",
        fun: force_write_all,
        signature: CommandSignature::none(),
    },
    TypableCommand {
        name: "write-quit-all",
        aliases: &["wqa", "xa"],
        doc: "Write changes from all buffers to disk and close all views.",
        fun: write_all_quit,
        signature: CommandSignature::none(),
    },
    TypableCommand {
        name: "write-quit-all!",
        aliases: &["wqa!", "xa!"],
        doc: "Write changes from all buffers to disk and close all views forcefully (ignoring unsaved changes).",
        fun: force_write_all_quit,
        signature: CommandSignature::none(),
    },
    TypableCommand {
        name: "quit-all",
        aliases: &["qa"],
        doc: "Close all views.",
        fun: quit_all,
        signature: CommandSignature::none(),
    },
    TypableCommand {
        name: "quit-all!",
        aliases: &["qa!"],
        doc: "Force close all views ignoring unsaved changes.",
        fun: force_quit_all,
        signature: CommandSignature::none(),
    },
    TypableCommand {
        name: "cquit",
        aliases: &["cq"],
        doc: "Quit with exit code (default 1). Accepts an optional integer exit code (:cq 2).",
        fun: cquit,
        signature: CommandSignature::none(),
    },
    TypableCommand {
        name: "cquit!",
        aliases: &["cq!"],
        doc: "Force quit with exit code (default 1) ignoring unsaved changes. Accepts an optional integer exit code (:cq! 2).",
        fun: force_cquit,
        signature: CommandSignature::none(),
    },
    TypableCommand {
        name: "theme",
        aliases: &[],
        doc: "Change the editor theme (show current theme if no name specified).",
        fun: theme,
        signature: CommandSignature::positional(&[completers::theme]),
    },
    TypableCommand {
        name: "yank-join",
        aliases: &[],
        doc: "Yank joined selections. A separator can be provided as first argument. Default value is newline.",
        fun: yank_joined,
        signature: CommandSignature::none(),
    },
    TypableCommand {
        name: "clipboard-yank",
        aliases: &[],
        doc: "Yank main selection into system clipboard.",
        fun: yank_main_selection_to_clipboard,
        signature: CommandSignature::none(),
    },
    TypableCommand {
        name: "clipboard-yank-join",
        aliases: &[],
        doc: "Yank joined selections into system clipboard. A separator can be provided as first argument. Default value is newline.", // FIXME: current UI can't display long doc.
        fun: yank_joined_to_clipboard,
        signature: CommandSignature::none(),
    },
    TypableCommand {
        name: "primary-clipboard-yank",
        aliases: &[],
        doc: "Yank main selection into system primary clipboard.",
        fun: yank_main_selection_to_primary_clipboard,
        signature: CommandSignature::none(),
    },
    TypableCommand {
        name: "primary-clipboard-yank-join",
        aliases: &[],
        doc: "Yank joined selections into system primary clipboard. A separator can be provided as first argument. Default value is newline.", // FIXME: current UI can't display long doc.
        fun: yank_joined_to_primary_clipboard,
        signature: CommandSignature::none(),
    },
    TypableCommand {
        name: "clipboard-paste-after",
        aliases: &[],
        doc: "Paste system clipboard after selections.",
        fun: paste_clipboard_after,
        signature: CommandSignature::none(),
    },
    TypableCommand {
        name: "clipboard-paste-before",
        aliases: &[],
        doc: "Paste system clipboard before selections.",
        fun: paste_clipboard_before,
        signature: CommandSignature::none(),
    },
    TypableCommand {
        name: "clipboard-paste-replace",
        aliases: &[],
        doc: "Replace selections with content of system clipboard.",
        fun: replace_selections_with_clipboard,
        signature: CommandSignature::none(),
    },
    TypableCommand {
        name: "primary-clipboard-paste-after",
        aliases: &[],
        doc: "Paste primary clipboard after selections.",
        fun: paste_primary_clipboard_after,
        signature: CommandSignature::none(),
    },
    TypableCommand {
        name: "primary-clipboard-paste-before",
        aliases: &[],
        doc: "Paste primary clipboard before selections.",
        fun: paste_primary_clipboard_before,
        signature: CommandSignature::none(),
    },
    TypableCommand {
        name: "primary-clipboard-paste-replace",
        aliases: &[],
        doc: "Replace selections with content of system primary clipboard.",
        fun: replace_selections_with_primary_clipboard,
        signature: CommandSignature::none(),
    },
    TypableCommand {
        name: "show-clipboard-provider",
        aliases: &[],
        doc: "Show clipboard provider name in status bar.",
        fun: show_clipboard_provider,
        signature: CommandSignature::none(),
    },
    TypableCommand {
        name: "change-current-directory",
        aliases: &["cd"],
        doc: "Change the current working directory.",
        fun: change_current_directory,
        signature: CommandSignature::positional(&[completers::directory]),
    },
    TypableCommand {
        name: "show-directory",
        aliases: &["pwd"],
        doc: "Show the current working directory.",
        fun: show_current_directory,
        signature: CommandSignature::none(),
    },
    TypableCommand {
        name: "encoding",
        aliases: &[],
        doc: "Set encoding. Based on `https://encoding.spec.whatwg.org`.",
        fun: set_encoding,
        signature: CommandSignature::none(),
    },
    TypableCommand {
        name: "character-info",
        aliases: &["char"],
        doc: "Get info about the character under the primary cursor.",
        fun: get_character_info,
        signature: CommandSignature::none(),
    },
    TypableCommand {
        name: "reload",
        aliases: &["rl"],
        doc: "Discard changes and reload from the source file.",
        fun: reload,
        signature: CommandSignature::none(),
    },
    TypableCommand {
        name: "reload-all",
        aliases: &["rla"],
        doc: "Discard changes and reload all documents from the source files.",
        fun: reload_all,
        signature: CommandSignature::none(),
    },
    TypableCommand {
        name: "update",
        aliases: &["u"],
        doc: "Write changes only if the file has been modified.",
        fun: update,
        signature: CommandSignature::none(),
    },
    TypableCommand {
        name: "lsp-workspace-command",
        aliases: &[],
        doc: "Open workspace command picker",
        fun: lsp_workspace_command,
        signature: CommandSignature::positional(&[completers::lsp_workspace_command]),
    },
    TypableCommand {
        name: "lsp-restart",
        aliases: &[],
        doc: "Restarts the language servers used by the current doc",
        fun: lsp_restart,
        signature: CommandSignature::none(),
    },
    TypableCommand {
        name: "lsp-stop",
        aliases: &[],
        doc: "Stops the language servers that are used by the current doc",
        fun: lsp_stop,
        signature: CommandSignature::none(),
    },
    TypableCommand {
        name: "tree-sitter-scopes",
        aliases: &[],
        doc: "Display tree sitter scopes, primarily for theming and development.",
        fun: tree_sitter_scopes,
        signature: CommandSignature::none(),
    },
    TypableCommand {
        name: "tree-sitter-highlight-name",
        aliases: &[],
        doc: "Display name of tree-sitter highlight scope under the cursor.",
        fun: tree_sitter_highlight_name,
        signature: CommandSignature::none(),
    },
    TypableCommand {
        name: "debug-start",
        aliases: &["dbg"],
        doc: "Start a debug session from a given template with given parameters.",
        fun: debug_start,
        signature: CommandSignature::none(),
    },
    TypableCommand {
        name: "debug-remote",
        aliases: &["dbg-tcp"],
        doc: "Connect to a debug adapter by TCP address and start a debugging session from a given template with given parameters.",
        fun: debug_remote,
        signature: CommandSignature::none(),
    },
    TypableCommand {
        name: "debug-eval",
        aliases: &[],
        doc: "Evaluate expression in current debug context.",
        fun: debug_eval,
        signature: CommandSignature::none(),
    },
    TypableCommand {
        name: "vsplit",
        aliases: &["vs"],
        doc: "Open the file in a vertical split.",
        fun: vsplit,
        signature: CommandSignature::all(completers::filename)
    },
    TypableCommand {
        name: "vsplit-new",
        aliases: &["vnew"],
        doc: "Open a scratch buffer in a vertical split.",
        fun: vsplit_new,
        signature: CommandSignature::none(),
    },
    TypableCommand {
        name: "hsplit",
        aliases: &["hs", "sp"],
        doc: "Open the file in a horizontal split.",
        fun: hsplit,
        signature: CommandSignature::all(completers::filename)
    },
    TypableCommand {
        name: "hsplit-new",
        aliases: &["hnew"],
        doc: "Open a scratch buffer in a horizontal split.",
        fun: hsplit_new,
        signature: CommandSignature::none(),
    },
    TypableCommand {
        name: "tutor",
        aliases: &[],
        doc: "Open the tutorial.",
        fun: tutor,
        signature: CommandSignature::none(),
    },
    TypableCommand {
        name: "goto",
        aliases: &["g"],
        doc: "Goto line number.",
        fun: goto_line_number,
        signature: CommandSignature::none(),
    },
    TypableCommand {
        name: "set-language",
        aliases: &["lang"],
        doc: "Set the language of current buffer (show current language if no value specified).",
        fun: language,
        signature: CommandSignature::positional(&[completers::language]),
    },
    TypableCommand {
        name: "set-option",
        aliases: &["set"],
        doc: "Set a config option at runtime.\nFor example to disable smart case search, use `:set search.smart-case false`.",
        fun: set_option,
        // TODO: Add support for completion of the options value(s), when appropriate.
        signature: CommandSignature::positional(&[completers::setting]),
    },
    TypableCommand {
        name: "toggle-option",
        aliases: &["toggle"],
        doc: "Toggle a boolean config option at runtime.\nFor example to toggle smart case search, use `:toggle search.smart-case`.",
        fun: toggle_option,
        signature: CommandSignature::positional(&[completers::setting]),
    },
    TypableCommand {
        name: "get-option",
        aliases: &["get"],
        doc: "Get the current value of a config option.",
        fun: get_option,
        signature: CommandSignature::positional(&[completers::setting]),
    },
    TypableCommand {
        name: "sort",
        aliases: &[],
        doc: "Sort ranges in selection.",
        fun: sort,
        signature: CommandSignature::none(),
    },
    TypableCommand {
        name: "rsort",
        aliases: &[],
        doc: "Sort ranges in selection in reverse order.",
        fun: sort_reverse,
        signature: CommandSignature::none(),
    },
    TypableCommand {
        name: "reflow",
        aliases: &[],
        doc: "Hard-wrap the current selection of lines to a given width.",
        fun: reflow,
        signature: CommandSignature::none(),
    },
    TypableCommand {
        name: "tree-sitter-subtree",
        aliases: &["ts-subtree"],
        doc: "Display tree sitter subtree under cursor, primarily for debugging queries.",
        fun: tree_sitter_subtree,
        signature: CommandSignature::none(),
    },
    TypableCommand {
        name: "config-reload",
        aliases: &[],
        doc: "Refresh user config.",
        fun: refresh_config,
        signature: CommandSignature::none(),
    },
    TypableCommand {
        name: "config-open",
        aliases: &[],
        doc: "Open the user config.toml file.",
        fun: open_config,
        signature: CommandSignature::none(),
    },
    TypableCommand {
        name: "config-open-workspace",
        aliases: &[],
        doc: "Open the workspace config.toml file.",
        fun: open_workspace_config,
        signature: CommandSignature::none(),
    },
    TypableCommand {
        name: "log-open",
        aliases: &[],
        doc: "Open the helix log file.",
        fun: open_log,
        signature: CommandSignature::none(),
    },
    TypableCommand {
        name: "insert-output",
        aliases: &[],
        doc: "Run shell command, inserting output before each selection.",
        fun: insert_output,
        signature: CommandSignature::none(),
    },
    TypableCommand {
        name: "append-output",
        aliases: &[],
        doc: "Run shell command, appending output after each selection.",
        fun: append_output,
        signature: CommandSignature::none(),
    },
    TypableCommand {
        name: "pipe",
        aliases: &[],
        doc: "Pipe each selection to the shell command.",
        fun: pipe,
        signature: CommandSignature::none(),
    },
    TypableCommand {
        name: "pipe-to",
        aliases: &[],
        doc: "Pipe each selection to the shell command, ignoring output.",
        fun: pipe_to,
        signature: CommandSignature::none(),
    },
    TypableCommand {
        name: "run-shell-command",
        aliases: &["sh"],
        doc: "Run a shell command",
        fun: run_shell_command,
        signature: CommandSignature::all(completers::filename)
    },
    TypableCommand {
        name: "run-shell-command-text",
        aliases: &["sh"],
        doc: "Run a shell command",
        fun: run_shell_command_text,
        signature: CommandSignature::all(completers::filename)
    },
    TypableCommand {
        name: "reset-diff-change",
        aliases: &["diffget", "diffg"],
        doc: "Reset the diff change at the cursor position.",
        fun: reset_diff_change,
        signature: CommandSignature::none(),
    },
    TypableCommand {
        name: "clear-register",
        aliases: &[],
        doc: "Clear given register. If no argument is provided, clear all registers.",
        fun: clear_register,
        signature: CommandSignature::none(),
    },
    TypableCommand {
        name: "redraw",
        aliases: &[],
        doc: "Clear and re-render the whole UI",
        fun: redraw,
        signature: CommandSignature::none(),
    },
];

pub static TYPABLE_COMMAND_MAP: Lazy<HashMap<&'static str, &'static TypableCommand>> =
    Lazy::new(|| {
        TYPABLE_COMMAND_LIST
            .iter()
            .flat_map(|cmd| {
                std::iter::once((cmd.name, cmd))
                    .chain(cmd.aliases.iter().map(move |&alias| (alias, cmd)))
            })
            .collect()
    });

#[allow(clippy::unnecessary_unwrap)]
pub(super) fn command_mode(cx: &mut Context) {
    let mut prompt = Prompt::new(
        ":".into(),
        Some(':'),
        |editor: &Editor, input: &str| {
            let shellwords = Shellwords::from(input);
            let words = shellwords.words();

            if words.is_empty() || (words.len() == 1 && !shellwords.ends_with_whitespace()) {
<<<<<<< HEAD
                let globals =
                    crate::commands::engine::ScriptingEngine::fuzzy_match(&FUZZY_MATCHER, input)
                        .into_iter()
                        .map(|x| (Cow::from(x.0), x.1))
                        .collect::<Vec<_>>();

                // If the command has not been finished yet, complete commands.
                let mut matches: Vec<_> = typed::TYPABLE_COMMAND_LIST
                    .iter()
                    .filter_map(|command| {
                        FUZZY_MATCHER
                            .fuzzy_match(command.name, input)
                            .map(|score| (Cow::from(command.name), score))
                    })
                    .chain(globals)
                    .collect();

                matches.sort_unstable_by_key(|(_file, score)| std::cmp::Reverse(*score));
                matches
                    .into_iter()
                    .map(|(name, _)| (0.., name.into()))
                    .collect()
=======
                fuzzy_match(
                    input,
                    TYPABLE_COMMAND_LIST.iter().map(|command| command.name),
                    false,
                )
                .into_iter()
                .map(|(name, _)| (0.., name.into()))
                .collect()
>>>>>>> 13d4463e
            } else {
                // Otherwise, use the command's completer and the last shellword
                // as completion input.
                let (word, word_len) = if words.len() == 1 || shellwords.ends_with_whitespace() {
                    (&Cow::Borrowed(""), 0)
                } else {
                    (words.last().unwrap(), words.last().unwrap().len())
                };

                let argument_number = argument_number_of(&shellwords);

                if let Some(completer) = TYPABLE_COMMAND_MAP
                    .get(&words[0] as &str)
                    .map(|tc| tc.completer_for_argument_number(argument_number))
                {
                    completer(editor, word)
                        .into_iter()
                        .map(|(range, file)| {
                            let file = shellwords::escape(file);

                            // offset ranges to input
                            let offset = input.len() - word_len;
                            let range = (range.start + offset)..;
                            (range, file)
                        })
                        .collect()
                } else {
                    Vec::new()
                }
            }
        }, // completion
        move |cx: &mut compositor::Context, input: &str, event: PromptEvent| {
            let parts = input.split_whitespace().collect::<Vec<&str>>();
            if parts.is_empty() {
                return;
            }

            // If command is numeric, interpret as line number and go there.
            if parts.len() == 1 && parts[0].parse::<usize>().ok().is_some() {
                if let Err(e) = typed::goto_line_number(cx, &[Cow::from(parts[0])], event) {
                    cx.editor.set_error(format!("{}", e));
                }
                return;
            }

            // TODO: @Matt - Add completion for added scripting commands here
            // Handle typable commands

            // Register callback functions here - if the prompt event is validate,
            // Grab the function run and run through the hooks.
            if let Some(cmd) = typed::TYPABLE_COMMAND_MAP.get(parts[0]) {
                let shellwords = Shellwords::from(input);
                let args = shellwords.words();
                if let Err(e) = (cmd.fun)(cx, &args[1..], event) {
                    cx.editor.set_error(format!("{}", e));
                }
            } else if ScriptingEngine::call_typed_command_if_global_exists(cx, input, &parts, event)
            {
                // Engine handles the other cases
            } else if event == PromptEvent::Validate {
                cx.editor
                    .set_error(format!("no such command: '{}'", parts[0]));
            }
        },
    );
    prompt.doc_fn = Box::new(|input: &str| {
        let part = input.split(' ').next().unwrap_or_default();

        if let Some(typed::TypableCommand { doc, aliases, .. }) =
            typed::TYPABLE_COMMAND_MAP.get(part)
        {
            if aliases.is_empty() {
                return Some((*doc).into());
            }
            return Some(format!("{}\nAliases: {}", doc, aliases.join(", ")).into());
        } else if let Some(doc) = ScriptingEngine::get_doc_for_identifier(part) {
            return Some(doc.into());
        }

        None
    });

    // Calculate initial completion
    prompt.recalculate_completion(cx.editor);
    cx.push_layer(Box::new(prompt));
}

fn argument_number_of(shellwords: &Shellwords) -> usize {
    if shellwords.ends_with_whitespace() {
        shellwords.words().len().saturating_sub(1)
    } else {
        shellwords.words().len().saturating_sub(2)
    }
}

#[test]
fn test_argument_number_of() {
    let cases = vec![
        ("set-option", 0),
        ("set-option ", 0),
        ("set-option a", 0),
        ("set-option asdf", 0),
        ("set-option asdf ", 1),
        ("set-option asdf xyz", 1),
        ("set-option asdf xyz abc", 2),
        ("set-option asdf xyz abc ", 3),
    ];

    for case in cases {
        assert_eq!(case.1, argument_number_of(&Shellwords::from(case.0)));
    }
}<|MERGE_RESOLUTION|>--- conflicted
+++ resolved
@@ -3087,39 +3087,37 @@
             let words = shellwords.words();
 
             if words.is_empty() || (words.len() == 1 && !shellwords.ends_with_whitespace()) {
-<<<<<<< HEAD
-                let globals =
-                    crate::commands::engine::ScriptingEngine::fuzzy_match(&FUZZY_MATCHER, input)
-                        .into_iter()
-                        .map(|x| (Cow::from(x.0), x.1))
-                        .collect::<Vec<_>>();
-
-                // If the command has not been finished yet, complete commands.
-                let mut matches: Vec<_> = typed::TYPABLE_COMMAND_LIST
-                    .iter()
-                    .filter_map(|command| {
-                        FUZZY_MATCHER
-                            .fuzzy_match(command.name, input)
-                            .map(|score| (Cow::from(command.name), score))
-                    })
-                    .chain(globals)
-                    .collect();
-
-                matches.sort_unstable_by_key(|(_file, score)| std::cmp::Reverse(*score));
-                matches
-                    .into_iter()
-                    .map(|(name, _)| (0.., name.into()))
-                    .collect()
-=======
+                // let globals =
+                //     crate::commands::engine::ScriptingEngine::fuzzy_match(&FUZZY_MATCHER, input)
+                //         .into_iter()
+                //         .map(|x| (Cow::from(x.0), x.1))
+                //         .collect::<Vec<_>>();
+
+                // // If the command has not been finished yet, complete commands.
+                // let mut matches: Vec<_> = typed::TYPABLE_COMMAND_LIST
+                //     .iter()
+                //     .filter_map(|command| {
+                //         FUZZY_MATCHER
+                //             .fuzzy_match(command.name, input)
+                //             .map(|score| (Cow::from(command.name), score))
+                //     })
+                //     .chain(globals)
+                //     .collect();
+
+                // matches.sort_unstable_by_key(|(_file, score)| std::cmp::Reverse(*score));
+                // matches
+                //     .into_iter()
+                //     .map(|(name, _)| (0.., name.into()))
+                //     .collect()
                 fuzzy_match(
                     input,
-                    TYPABLE_COMMAND_LIST.iter().map(|command| command.name),
+                    TYPABLE_COMMAND_LIST.iter().map(|command| Cow::from(command.name)).chain(crate::commands::engine::ScriptingEngine::available_commands()),
                     false,
                 )
                 .into_iter()
                 .map(|(name, _)| (0.., name.into()))
                 .collect()
->>>>>>> 13d4463e
+
             } else {
                 // Otherwise, use the command's completer and the last shellword
                 // as completion input.
