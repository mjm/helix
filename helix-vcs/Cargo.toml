[package]
name = "helix-vcs"
version.workspace = true
authors.workspace = true
edition.workspace = true
license.workspace = true
rust-version.workspace = true
categories.workspace = true
repository.workspace = true
homepage.workspace = true

# See more keys and their definitions at https://doc.rust-lang.org/cargo/reference/manifest.html

[dependencies]
helix-core = { path = "../helix-core" }
helix-event = { path = "../helix-event" }

tokio = { version = "1", features = ["rt", "rt-multi-thread", "time", "sync", "parking_lot", "macros"] }
parking_lot = "0.12"
arc-swap = { version = "1.7.1" }

<<<<<<< HEAD
gix = { version = "0.70.0", features = ["attributes", "status"], default-features = false, optional = true }
imara-diff = "0.1.8"
=======
gix = { version = "0.69.1", features = ["attributes", "parallel", "status"], default-features = false, optional = true }
imara-diff = "0.1.7"
>>>>>>> c508dd11
anyhow = "1"

log = "0.4"
tempfile = { version = "3.13", optional = true }

[features]
git = ["gix"]
jj = ["tempfile"]

[dev-dependencies]
tempfile.workspace = true<|MERGE_RESOLUTION|>--- conflicted
+++ resolved
@@ -19,13 +19,8 @@
 parking_lot = "0.12"
 arc-swap = { version = "1.7.1" }
 
-<<<<<<< HEAD
-gix = { version = "0.70.0", features = ["attributes", "status"], default-features = false, optional = true }
+gix = { version = "0.70.0", features = ["attributes", "parallel", "status"], default-features = false, optional = true }
 imara-diff = "0.1.8"
-=======
-gix = { version = "0.69.1", features = ["attributes", "parallel", "status"], default-features = false, optional = true }
-imara-diff = "0.1.7"
->>>>>>> c508dd11
 anyhow = "1"
 
 log = "0.4"
